--- conflicted
+++ resolved
@@ -19,11 +19,6 @@
 - Synchronization of Keycloak users in a realm
 - Synchronization of Keycloak groups and their users in a realm
 
-<<<<<<< HEAD
-=======
-
-
->>>>>>> 19d85b56
 ## For administrators
 
 ### Installation
@@ -166,10 +161,10 @@
 - `query-users`
 - `view-users`
 
-<<<<<<< HEAD
-=======
+# <<<<<<< HEAD
 
->>>>>>> 19d85b56
+> > > > > > > origin/docs-update
+
 ### Limitations
 
 If you have self-signed or corporate certificate issues, you can set the following environment variable before starting Backstage:
