# Keycloak backend plugin for Backstage

The Keycloak backend plugin integrates Keycloak into Backstage.

## Capabilities

The Keycloak backend plugin has the following capabilities:

- Synchronization of Keycloak users in a realm
- Synchronization of Keycloak groups and their users in a realm

## Table of contents

1. [For administrators](#for-administrators)

   a. [Configuration](#configuration)

   b. [Installation](#installation)

   c. [Limitations](#limitations)

<<<<<<< HEAD
1. [For users](#for-users)
=======
2. [For users](#for-users)
>>>>>>> 5c64a550

   a. [Imported users and groups in Backstage with Keycloak plugin](#imported-users-and-groups-in-backstage-with-keycloak-plugin)

## For administrators

### Configuration

Communication between Backstage and Keycloak is enabled by using the Keycloak API. Username/password or client credentials are supported authentication methods.

The following table describes the parameters that you can configure to enable the plugin under `catalog.providers.keycloakOrg.<ENVIRONMENT_NAME>` object in the `app-config.yaml` file:

| Name             | Description                                                                                                                                     | Default Value | Required                                             |
| ---------------- | ----------------------------------------------------------------------------------------------------------------------------------------------- | ------------- | ---------------------------------------------------- |
| `baseUrl`        | Location of the Keycloak server, such as `https://localhost:8443/auth`. Note that the newer versions of Keycloak omit the `/auth` context path. | ""            | Yes                                                  |
| `realm`          | Realm to synchronize                                                                                                                            | `master`      | No                                                   |
| `loginRealm`     | Realm used to authenticate                                                                                                                      | `master`      | No                                                   |
| `username`       | Username to authenticate                                                                                                                        | ""            | Yes if using password based authentication           |
| `password`       | Password to authenticate                                                                                                                        | ""            | Yes if using password based authentication           |
| `clientId`       | Client ID to authenticate                                                                                                                       | ""            | Yes if using client credentials based authentication |
| `clientSecret`   | Client Secret to authenticate                                                                                                                   | ""            | Yes if using client credentials based authentication |
| `userQuerySize`  | Number of users to query at a time                                                                                                              | `100`         | No                                                   |
| `groupQuerySize` | Number of groups to query at a time                                                                                                             | `100`         | No                                                   |

When using client credentials, the access type must be set to `confidential` and service accounts must be enabled. You must add the following roles from the `realm-management` client role:

- `query-groups`
- `query-users`
- `view-users`

### Installation

1. Install the Backstage package into the backend. When not integrating with a published package, clone the repository locally and add the Backstage as follows:

   ```console
   yarn workspace backend add @janus-idp/backstage-plugin-keycloak-backend
   ```

2. Add the following configuration to the `app-config.yaml` file:

   ```yaml title="app-config.yaml"
   catalog:
     providers:
       keycloakOrg:
         default:
           baseUrl: https://<keycloak_host>/auth
           loginRealm: ${KEYCLOAK_REALM}
           realm: ${KEYCLOAK_REALM}
           clientId: ${KEYCLOAK_CLIENTID}
           clientSecret: ${KEYCLOAK_CLIENTSECRET}
   ```

3. Register the plugin in the `packages/backend/src/plugins/catalog.ts` file. You can also configure a schedule in this step. However there are possible ways of configuration, such as:

   - Configure a schedule inside the `app-config.yaml` file:

     ```yaml title="app-config.yaml"
     catalog:
       providers:
         keycloakOrg:
           default:
             # ...
             # highlight-add-start
             schedule: # optional; same options as in TaskScheduleDefinition
               # supports cron, ISO duration, "human duration" as used in code
               frequency: { minutes: 1 }
               # supports ISO duration, "human duration" as used in code
               timeout: { minutes: 1 }
               initialDelay: { seconds: 15 }
               # highlight-add-end
     ```

     Use the configured scheduler inside the `packages/backend/src/plugins/catalog.ts` as follows:

     ```ts title="packages/backend/src/plugins/catalog.ts"
     /* highlight-add-start */
     import { KeycloakOrgEntityProvider } from '@janus-idp/backstage-plugin-keycloak-backend';
     /* highlight-add-end */

     export default async function createPlugin(
       env: PluginEnvironment,
     ): Promise<Router> {
       const builder = await CatalogBuilder.create(env);

       /* ... other processors and/or providers ... */
       /* highlight-add-start */
       builder.addEntityProvider(
         KeycloakOrgEntityProvider.fromConfig(env.config, {
           id: 'development',
           logger: env.logger,
           scheduler: env.scheduler,
         }),
       );
       /* highlight-add-end */

       const { processingEngine, router } = await builder.build();
       await processingEngine.start();
       return router;
     }
     ```

   - Add a schedule directly inside the `packages/backend/src/plugins/catalog.ts` file as follows:

     ```ts title="packages/backend/src/plugins/catalog.ts"
     + import { KeycloakOrgEntityProvider } from '@janus-idp/backstage-plugin-keycloak-backend';

     export default async function createPlugin(
       env: PluginEnvironment,
     ): Promise<Router> {
       const builder = await CatalogBuilder.create(env);

       /* ... other processors and/or providers ... */
       builder.addEntityProvider(
         KeycloakOrgEntityProvider.fromConfig(env.config, {
           id: 'development',
           logger: env.logger,
           /* highlight-add-start */
           schedule: env.scheduler.createScheduledTaskRunner({
             frequency: { minutes: 1 },
             timeout: { minutes: 1 },
             initialDelay: { seconds: 15 }
           }),
           /* highlight-add-end */
         }),
       )

       const { processingEngine, router } = await builder.build();
       await processingEngine.start();
       return router;
     }
     ```

4. Optionally override the default Keycloak query parameters. Configure the parameters inside the `app-config.yaml` file:

   ```yaml title="app-config.yaml"
   catalog:
     providers:
       keycloakOrg:
         default:
           # ...
           # highlight-add-start
           userQuerySize: 500 # Optional
           groupQuerySize: 250 # Optional
           # highlight-add-end
   ```

### Limitations

If you have self-signed or corporate certificate issues, you can set the following environment variable before starting Backstage:

`NODE_TLS_REJECT_UNAUTHORIZED=0`

---

**NOTE**
The solution of setting the environment variable is not recommended.

---

## For users

### Imported users and groups in Backstage with Keycloak plugin

After configuring the plugin successfully, the plugin imports the users and groups each time when started.

After the first import is complete, you can select `User` to list the users from the catalog page:
![catalog-list](./images/users.jpg)

You can see the list of users on the page:
![user-list](./images/user-list.jpg)

When you select a user, you can see the information imported from Keycloak:
![user-profile](./images/user2.jpg)

You can also select a `Group`, view the list, and select or view the information imported from Keycloak for a group:
![group-profile](./images/group1.jpg)<|MERGE_RESOLUTION|>--- conflicted
+++ resolved
@@ -19,11 +19,7 @@
 
    c. [Limitations](#limitations)
 
-<<<<<<< HEAD
 1. [For users](#for-users)
-=======
-2. [For users](#for-users)
->>>>>>> 5c64a550
 
    a. [Imported users and groups in Backstage with Keycloak plugin](#imported-users-and-groups-in-backstage-with-keycloak-plugin)
 
