# Keycloak Backend Plugin for Backstage

The Keycloak backend plugin integrates Keycloak into Backstage.

## Capabilities

The Keycloak backend plugin has the following capabilities:

- Synchronization of Keycloak users in a realm
- Synchronization of Keycloak groups and their users in a realm

## Configuration

Communication between Backstage and Keycloak is enabled by using the Keycloak API. Username/password or client credentials are supported authentication methods.

<<<<<<< HEAD
The following table describes the parameters that you can configure in the `app-config.yaml` file to enable the plugin:

| Name           | Description                                                                                                                                     | Default Value | Required                                             |
| -------------- | ----------------------------------------------------------------------------------------------------------------------------------------------- | ------------- | ---------------------------------------------------- |
| `baseUrl`      | Location of the Keycloak server, such as `https://localhost:8443/auth`. Note that the newer versions of Keycloak omit the `/auth` context path. | ""            | Yes                                                  |
| `realm`        | Realm to synchronize                                                                                                                            | `master`      | No                                                   |
| `loginRealm`   | Realm used to authenticate                                                                                                                      | `master`      | No                                                   |
| `username`     | Username to authenticate                                                                                                                        | ""            | Yes if using password based authentication           |
| `password`     | Password to authenticate                                                                                                                        | ""            | Yes if using password based authentication           |
| `clientId`     | Client Id to authenticate                                                                                                                       | ""            | Yes if using client credentials based authentication |
| `clientSecret` | Client Secret to authenticate                                                                                                                   | ""            | Yes if using client credentials based authentication |
=======
The following table describes the parameters that can configured under `catalog.providers.keycloakOrg.<ENVIRONMENT_NAME>` in the `app-config.yaml` file to enable the plugin:

| Name             | Description                                                                                                                             | Default Value | Required                                             |
| ---------------- | --------------------------------------------------------------------------------------------------------------------------------------- | ------------- | ---------------------------------------------------- |
| `baseUrl`        | Location of the Keycloak server, such as `https://localhost:8443/auth`. Note: newer versions of Keycloak omit the `/auth` context path. | ""            | Yes                                                  |
| `realm`          | Realm to synchronize                                                                                                                    | `master`      | No                                                   |
| `loginRealm`     | Realm used to authenticate against                                                                                                      | `master`      | No                                                   |
| `username`       | Username to authenticate as                                                                                                             | ""            | Yes if using password based authentication           |
| `password`       | Password to authenticate as                                                                                                             | ""            | Yes if using password based authentication           |
| `clientId`       | Client Id to authenticate with                                                                                                          | ""            | Yes if using client credentials based authentication |
| `clientSecret`   | Client Secret to authenticate with                                                                                                      | ""            | Yes if using client credentials based authentication |
| `userQuerySize`  | The number of users to query at a time.                                                                                                 | `100`         | No                                                   |
| `groupQuerySize` | The number of groups to query at a time.                                                                                                | `100`         | No                                                   |
>>>>>>> 6a3c9db5

When using client credentials, the access type must be set to `confidential` and service accounts must be enabled. You must add the following roles from the `realm-management` client role:

- `query-groups`
- `query-users`
- `view-users`

## Installation

1. Install the Backstage package into the backend. When not integrating with a published package, clone the repository locally and add the Backstage as follows:

   ```shell
   # From your Backstage root directory
   yarn add --cwd packages/backend @janus-idp/backstage-plugin-keycloak-backend
   ```

2. Add the following configuration to the `app-config.yaml` file:

   ```yaml
   # app-config.yaml
   catalog:
     providers:
       keycloakOrg:
         default:
           baseUrl: https://<keycloak_host>/auth
           loginRealm: ${KEYCLOAK_REALM}
           realm: ${KEYCLOAK_REALM}
           clientId: ${KEYCLOAK_CLIENTID}
           clientSecret: ${KEYCLOAK_CLIENTSECRET}
   ```

3. Register the plugin in the `packages/backend/src/plugins/catalog.ts` file. You can also configure a schedule in this step. However there are possible ways of configuration, such as:

   - Configure a schedule inside the `app-config.yaml` file:

     ```yaml
     # app-config.yaml
     catalog:
       providers:
         keycloakOrg:
           default:
             ...
             schedule: # optional; same options as in TaskScheduleDefinition
               # supports cron, ISO duration, "human duration" as used in code
               frequency: { minutes: 1 }
               # supports ISO duration, "human duration" as used in code
               timeout: { minutes: 1 }
               initialDelay: { seconds: 15 }
     ```

     Use the configured scheduler as follows:

     ```diff
     // packages/backend/src/plugins/catalog.ts
     + import { KeycloakOrgEntityProvider } from '@janus-idp/backstage-plugin-keycloak-backend';

       export default async function createPlugin(
         env: PluginEnvironment,
       ): Promise<Router> {
         const builder = await CatalogBuilder.create(env);

     +   builder.addEntityProvider(
     +     KeycloakOrgEntityProvider.fromConfig(env.config, {
     +       id: 'development',
     +       logger: env.logger,
     +       scheduler: env.scheduler,
     +     }),
     +   )
       ...
       }
     ```

   - Add a schedule directly inside the `packages/backend/src/plugins/catalog.ts` file as follows:

     ```diff
     // packages/backend/src/plugins/catalog.ts
     + import { KeycloakOrgEntityProvider } from '@janus-idp/backstage-plugin-keycloak-backend';

       export default async function createPlugin(
         env: PluginEnvironment,
       ): Promise<Router> {
         const builder = await CatalogBuilder.create(env);

     +   builder.addEntityProvider(
     +     KeycloakOrgEntityProvider.fromConfig(env.config, {
     +       id: 'development',
     +       logger: env.logger,
     +       schedule: env.scheduler.createScheduledTaskRunner({
     +         frequency: { minutes: 1 },
     +         timeout: { minutes: 1 },
     +         initialDelay: { seconds: 15 }
     +       }),
     +     }),
     +   )
       ...
       }
     ```

4. Optionally override the default Keycloak query parameters. Configure the parameters inside the `app-config.yaml` file:

   ```yaml
   # app-config.yaml
   catalog:
     providers:
       keycloakOrg:
         default:
           ...
           userQuerySize: 500 # Optional
           groupQuerySize: 250 # Optional
   ```

## Limitations

<<<<<<< HEAD
If you have self-signed or corporate certificate issues, you can set the following environment variable before starting Backstage:
=======
If you have self-signed/corporate certificate issues, the temporary solution (and not recommended) is to set the following environment variable before starting Backstage:
>>>>>>> 6a3c9db5

`NODE_TLS_REJECT_UNAUTHORIZED=0`

---

<<<<<<< HEAD
**NOTE**

The solution of setting the environment variable is not recommended.

---

### View imported users and groups in Backstage

After configuring the plugin successfully, the plugin imports the users and groups each time when started.

After the first import is complete, you can select `User` to list the users from the catalog page:
![](./images/users.jpg)

You can see the list of users on the page:
![](./images/user-list.jpg)

When you select a user, you can see the information imported from Keycloak:
![](./images/user2.jpg)

You can also select a `Group`, view the list, and select or view the information imported from Keycloak for a group:
![](./images/group1.jpg)
=======
After configuring the plugin as described in the previous sections the plugin
will import users and groups when started and on a regular basis. Once
the first import is complete you can list the users from the catalog page
by select `User`:
![catalog-list](./images/users.jpg)

You will then see the list of users:
![user-list](./images/user-list.jpg)

Selecting one of those users will show the information imported from Keycloak:
![user-profile](./images/user2.jpg)

Similarly you can select `Group`, view the list and then select/view the information imported from
Keycloak for a group:
![group-profile](./images/group1.jpg)
>>>>>>> 6a3c9db5
<|MERGE_RESOLUTION|>--- conflicted
+++ resolved
@@ -13,33 +13,19 @@
 
 Communication between Backstage and Keycloak is enabled by using the Keycloak API. Username/password or client credentials are supported authentication methods.
 
-<<<<<<< HEAD
-The following table describes the parameters that you can configure in the `app-config.yaml` file to enable the plugin:
-
-| Name           | Description                                                                                                                                     | Default Value | Required                                             |
-| -------------- | ----------------------------------------------------------------------------------------------------------------------------------------------- | ------------- | ---------------------------------------------------- |
-| `baseUrl`      | Location of the Keycloak server, such as `https://localhost:8443/auth`. Note that the newer versions of Keycloak omit the `/auth` context path. | ""            | Yes                                                  |
-| `realm`        | Realm to synchronize                                                                                                                            | `master`      | No                                                   |
-| `loginRealm`   | Realm used to authenticate                                                                                                                      | `master`      | No                                                   |
-| `username`     | Username to authenticate                                                                                                                        | ""            | Yes if using password based authentication           |
-| `password`     | Password to authenticate                                                                                                                        | ""            | Yes if using password based authentication           |
-| `clientId`     | Client Id to authenticate                                                                                                                       | ""            | Yes if using client credentials based authentication |
-| `clientSecret` | Client Secret to authenticate                                                                                                                   | ""            | Yes if using client credentials based authentication |
-=======
-The following table describes the parameters that can configured under `catalog.providers.keycloakOrg.<ENVIRONMENT_NAME>` in the `app-config.yaml` file to enable the plugin:
+The following table describes the parameters that you can configure under `catalog.providers.keycloakOrg.<ENVIRONMENT_NAME>` object in the `app-config.yaml` file to enable the plugin:
 
 | Name             | Description                                                                                                                             | Default Value | Required                                             |
 | ---------------- | --------------------------------------------------------------------------------------------------------------------------------------- | ------------- | ---------------------------------------------------- |
-| `baseUrl`        | Location of the Keycloak server, such as `https://localhost:8443/auth`. Note: newer versions of Keycloak omit the `/auth` context path. | ""            | Yes                                                  |
+| `baseUrl`        | Location of the Keycloak server, such as `https://localhost:8443/auth`. Note that the newer versions of Keycloak omit the `/auth` context path. | ""            | Yes                                                  |
 | `realm`          | Realm to synchronize                                                                                                                    | `master`      | No                                                   |
-| `loginRealm`     | Realm used to authenticate against                                                                                                      | `master`      | No                                                   |
-| `username`       | Username to authenticate as                                                                                                             | ""            | Yes if using password based authentication           |
-| `password`       | Password to authenticate as                                                                                                             | ""            | Yes if using password based authentication           |
-| `clientId`       | Client Id to authenticate with                                                                                                          | ""            | Yes if using client credentials based authentication |
-| `clientSecret`   | Client Secret to authenticate with                                                                                                      | ""            | Yes if using client credentials based authentication |
-| `userQuerySize`  | The number of users to query at a time.                                                                                                 | `100`         | No                                                   |
-| `groupQuerySize` | The number of groups to query at a time.                                                                                                | `100`         | No                                                   |
->>>>>>> 6a3c9db5
+| `loginRealm`     | Realm used to authenticate                                                                                                      | `master`      | No                                                   |
+| `username`       | Username to authenticate                                                                                                             | ""            | Yes if using password based authentication           |
+| `password`       | Password to authenticate                                                                                                             | ""            | Yes if using password based authentication           |
+| `clientId`       | Client ID to authenticate                                                                                                          | ""            | Yes if using client credentials based authentication |
+| `clientSecret`   | Client Secret to authenticate                                                                                                      | ""            | Yes if using client credentials based authentication |
+| `userQuerySize`  | Number of users to query at a time                                                                                                 | `100`         | No                                                   |
+| `groupQuerySize` | Number of groups to query at a time                                                                                              | `100`         | No                                                   |
 
 When using client credentials, the access type must be set to `confidential` and service accounts must be enabled. You must add the following roles from the `realm-management` client role:
 
@@ -153,17 +139,11 @@
 
 ## Limitations
 
-<<<<<<< HEAD
 If you have self-signed or corporate certificate issues, you can set the following environment variable before starting Backstage:
-=======
-If you have self-signed/corporate certificate issues, the temporary solution (and not recommended) is to set the following environment variable before starting Backstage:
->>>>>>> 6a3c9db5
 
 `NODE_TLS_REJECT_UNAUTHORIZED=0`
 
 ---
-
-<<<<<<< HEAD
 **NOTE**
 
 The solution of setting the environment variable is not recommended.
@@ -175,30 +155,13 @@
 After configuring the plugin successfully, the plugin imports the users and groups each time when started.
 
 After the first import is complete, you can select `User` to list the users from the catalog page:
-![](./images/users.jpg)
+![catalog-list](./images/users.jpg)
 
 You can see the list of users on the page:
-![](./images/user-list.jpg)
+![user-list](./images/user-list.jpg)
 
 When you select a user, you can see the information imported from Keycloak:
-![](./images/user2.jpg)
+![user-profile](./images/user2.jpg)
 
 You can also select a `Group`, view the list, and select or view the information imported from Keycloak for a group:
-![](./images/group1.jpg)
-=======
-After configuring the plugin as described in the previous sections the plugin
-will import users and groups when started and on a regular basis. Once
-the first import is complete you can list the users from the catalog page
-by select `User`:
-![catalog-list](./images/users.jpg)
-
-You will then see the list of users:
-![user-list](./images/user-list.jpg)
-
-Selecting one of those users will show the information imported from Keycloak:
-![user-profile](./images/user2.jpg)
-
-Similarly you can select `Group`, view the list and then select/view the information imported from
-Keycloak for a group:
-![group-profile](./images/group1.jpg)
->>>>>>> 6a3c9db5
+![group-profile](./images/group1.jpg)