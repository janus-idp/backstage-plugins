--- conflicted
+++ resolved
@@ -53,11 +53,7 @@
     "uuid": "^9.0.1"
   },
   "devDependencies": {
-<<<<<<< HEAD
     "prettier": "3.3.3",
-    "@backstage/backend-app-api": "0.8.0",
-=======
->>>>>>> cde2adc2
     "@backstage/backend-defaults": "0.3.3",
     "@backstage/backend-test-utils": "0.4.4",
     "@backstage/cli": "0.26.11",
