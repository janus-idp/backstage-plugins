{
  "name": "@janus-idp/backstage-plugin-keycloak-backend",
  "version": "1.9.4",
  "description": "A Backend backend plugin for Keycloak",
  "main": "src/index.ts",
  "types": "src/index.ts",
  "license": "Apache-2.0",
  "publishConfig": {
    "access": "public",
    "main": "dist/index.cjs.js",
    "types": "dist/index.d.ts"
  },
  "backstage": {
    "role": "backend-plugin-module"
  },
  "exports": {
    ".": "./src/index.ts",
    "./alpha": "./src/alpha.ts",
    "./package.json": "./package.json"
  },
  "typesVersions": {
    "*": {
      "alpha": [
        "src/alpha.ts"
      ],
      "package.json": [
        "package.json"
      ]
    }
  },
  "scripts": {
    "build": "backstage-cli package build",
    "clean": "backstage-cli package clean",
    "export-dynamic": "janus-cli package export-dynamic-plugin --embed-package @keycloak/keycloak-admin-client",
    "lint": "backstage-cli package lint",
    "postpack": "backstage-cli package postpack",
    "postversion": "yarn run export-dynamic",
    "prepack": "backstage-cli package prepack",
    "start": "opener http://localhost:8080/admin/master/console/#/janus-realm && opener http://localhost:7007/catalog/entities && turbo run start:plugin start:keycloak",
    "start:keycloak": "podman run -p 8080:8080 -e 'KEYCLOAK_ADMIN=admin' -e 'KEYCLOAK_ADMIN_PASSWORD=admin' -v ./__fixtures__/keycloak-realm.json:/opt/keycloak/data/import/keycloak-realm.json$([[ $OSTYPE = linux* ]] && echo ':z') quay.io/keycloak/keycloak:22.0.1 start-dev --import-realm",
    "start:plugin": "backstage-cli package start",
    "test": "backstage-cli package test --passWithNoTests --coverage",
    "tsc": "tsc"
  },
  "dependencies": {
    "@backstage/backend-common": "^0.21.7",
    "@backstage/backend-plugin-api": "^0.6.17",
    "@backstage/backend-tasks": "^0.5.22",
    "@backstage/catalog-model": "^1.4.5",
    "@backstage/config": "^1.2.0",
    "@backstage/plugin-catalog-node": "^1.11.1",
    "@backstage/backend-dynamic-feature-service": "^0.2.9",
    "@keycloak/keycloak-admin-client": "<19.0.0",
    "lodash": "^4.17.21",
    "uuid": "^9.0.1",
    "winston": "^3.11.0"
  },
  "devDependencies": {
    "@backstage/backend-app-api": "0.7.1",
    "@backstage/backend-test-utils": "0.3.7",
    "@backstage/cli": "0.26.4",
    "@backstage/plugin-auth-node": "0.4.12",
    "@backstage/plugin-catalog-backend": "1.21.1",
    "@backstage/plugin-permission-common": "0.7.13",
<<<<<<< HEAD
    "@backstage/plugin-permission-node": "0.7.28",
    "@janus-idp/cli": "1.8.3",
=======
    "@backstage/plugin-permission-node": "0.7.27",
    "@janus-idp/cli": "1.8.4",
>>>>>>> 8acd221f
    "@types/lodash": "4.14.200",
    "@types/supertest": "2.0.16",
    "@types/uuid": "9.0.5",
    "deepmerge": "4.3.1",
    "express": "4.19.2",
    "luxon": "3.4.3",
    "msw": "1.3.2",
    "opener": "1.5.2",
    "supertest": "6.3.3"
  },
  "files": [
    "dist",
    "config.d.ts",
    "dist-dynamic/*.*",
    "dist-dynamic/dist/**",
    "dist-dynamic/alpha/*",
    "app-config.janus-idp.yaml"
  ],
  "configSchema": "config.d.ts",
  "repository": "github:janus-idp/backstage-plugins",
  "keywords": [
    "backstage",
    "plugin"
  ],
  "homepage": "https://janus-idp.io/",
  "bugs": "https://github.com/janus-idp/backstage-plugins/issues"
}<|MERGE_RESOLUTION|>--- conflicted
+++ resolved
@@ -62,13 +62,8 @@
     "@backstage/plugin-auth-node": "0.4.12",
     "@backstage/plugin-catalog-backend": "1.21.1",
     "@backstage/plugin-permission-common": "0.7.13",
-<<<<<<< HEAD
     "@backstage/plugin-permission-node": "0.7.28",
-    "@janus-idp/cli": "1.8.3",
-=======
-    "@backstage/plugin-permission-node": "0.7.27",
     "@janus-idp/cli": "1.8.4",
->>>>>>> 8acd221f
     "@types/lodash": "4.14.200",
     "@types/supertest": "2.0.16",
     "@types/uuid": "9.0.5",
