{
  "name": "@janus-idp/backstage-plugin-keycloak-backend",
  "version": "1.9.13",
  "description": "A Backend backend plugin for Keycloak",
  "main": "src/index.ts",
  "types": "src/index.ts",
  "license": "Apache-2.0",
  "publishConfig": {
    "access": "public",
    "main": "dist/index.cjs.js",
    "types": "dist/index.d.ts"
  },
  "backstage": {
    "role": "backend-plugin-module",
    "supported-versions": "1.26.5"
  },
  "exports": {
    ".": "./src/index.ts",
    "./alpha": "./src/alpha.ts",
    "./package.json": "./package.json"
  },
  "typesVersions": {
    "*": {
      "alpha": [
        "src/alpha.ts"
      ],
      "package.json": [
        "package.json"
      ]
    }
  },
  "scripts": {
    "build": "backstage-cli package build",
    "clean": "backstage-cli package clean",
    "export-dynamic": "janus-cli package export-dynamic-plugin --embed-package @keycloak/keycloak-admin-client --no-embed-as-dependencies",
    "lint": "backstage-cli package lint",
    "postpack": "backstage-cli package postpack",
    "postversion": "yarn run export-dynamic",
    "prepack": "backstage-cli package prepack",
    "start": "opener http://localhost:8080/admin/master/console/#/janus-realm && opener http://localhost:7007/catalog/entities && turbo run start:plugin start:keycloak",
    "start:keycloak": "podman run -p 8080:8080 -e 'KEYCLOAK_ADMIN=admin' -e 'KEYCLOAK_ADMIN_PASSWORD=admin' -v ./__fixtures__/keycloak-realm.json:/opt/keycloak/data/import/keycloak-realm.json$([[ $OSTYPE = linux* ]] && echo ':z') quay.io/keycloak/keycloak:22.0.1 start-dev --import-realm",
    "start:plugin": "backstage-cli package start",
    "test": "backstage-cli package test --passWithNoTests --coverage",
    "tsc": "tsc"
  },
  "dependencies": {
    "@backstage/backend-common": "^0.22.0",
    "@backstage/backend-plugin-api": "^0.6.18",
    "@backstage/backend-tasks": "^0.5.23",
    "@backstage/catalog-model": "^1.5.0",
    "@backstage/config": "^1.2.0",
    "@backstage/plugin-catalog-node": "^1.12.0",
    "@backstage/backend-dynamic-feature-service": "^0.2.10",
    "@keycloak/keycloak-admin-client": "<19.0.0",
    "lodash": "^4.17.21",
    "uuid": "^9.0.1"
  },
  "devDependencies": {
    "@backstage/backend-app-api": "0.7.5",
    "@backstage/backend-test-utils": "0.3.8",
    "@backstage/cli": "0.26.6",
    "@backstage/plugin-auth-node": "0.4.13",
    "@backstage/plugin-catalog-backend": "1.22.0",
    "@backstage/plugin-permission-common": "0.7.13",
<<<<<<< HEAD
    "@backstage/plugin-permission-node": "0.7.29",
    "@janus-idp/cli": "1.10.0",
=======
    "@backstage/plugin-permission-node": "0.7.28",
    "@janus-idp/cli": "1.10.1",
>>>>>>> 80f6b955
    "@types/lodash": "4.17.4",
    "@types/supertest": "2.0.16",
    "@types/uuid": "9.0.8",
    "deepmerge": "4.3.1",
    "express": "4.19.2",
    "luxon": "3.4.4",
    "msw": "1.3.3",
    "opener": "1.5.2",
    "supertest": "6.3.4"
  },
  "files": [
    "dist",
    "config.d.ts",
    "dist-dynamic/*.*",
    "dist-dynamic/dist/**",
    "dist-dynamic/alpha/*",
    "app-config.janus-idp.yaml"
  ],
  "configSchema": "config.d.ts",
  "repository": {
    "type": "git",
    "url": "https://github.com/janus-idp/backstage-plugins",
    "directory": "plugins/keycloak-backend"
  },
  "keywords": [
    "support:production",
    "lifecycle:active",
    "backstage",
    "plugin"
  ],
  "homepage": "https://red.ht/rhdh",
  "bugs": "https://github.com/janus-idp/backstage-plugins/issues",
  "maintainers": [
    "@janus-idp/maintainers-plugins"
  ],
  "author": "Red Hat"
}<|MERGE_RESOLUTION|>--- conflicted
+++ resolved
@@ -62,13 +62,8 @@
     "@backstage/plugin-auth-node": "0.4.13",
     "@backstage/plugin-catalog-backend": "1.22.0",
     "@backstage/plugin-permission-common": "0.7.13",
-<<<<<<< HEAD
     "@backstage/plugin-permission-node": "0.7.29",
-    "@janus-idp/cli": "1.10.0",
-=======
-    "@backstage/plugin-permission-node": "0.7.28",
     "@janus-idp/cli": "1.10.1",
->>>>>>> 80f6b955
     "@types/lodash": "4.17.4",
     "@types/supertest": "2.0.16",
     "@types/uuid": "9.0.8",
