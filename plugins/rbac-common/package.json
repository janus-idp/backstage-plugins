{
  "name": "@janus-idp/backstage-plugin-rbac-common",
  "description": "Common functionalities for the rbac-common plugin",
  "version": "1.10.0",
  "main": "src/index.ts",
  "types": "src/index.ts",
  "license": "Apache-2.0",
  "publishConfig": {
    "access": "public",
    "main": "dist/index.cjs.js",
    "module": "dist/index.esm.js",
    "types": "dist/index.d.ts"
  },
  "backstage": {
    "role": "common-library",
    "supported-versions": "1.31.3",
    "pluginId": "rbac",
    "pluginPackages": [
      "@janus-idp/backstage-plugin-rbac",
      "@janus-idp/backstage-plugin-rbac-backend",
      "@janus-idp/backstage-plugin-rbac-common",
      "@janus-idp/backstage-plugin-rbac-node"
    ]
  },
  "sideEffects": false,
  "scripts": {
    "build": "backstage-cli package build",
    "tsc": "tsc",
    "prettier:check": "prettier --ignore-unknown --check .",
    "prettier:fix": "prettier --ignore-unknown --write .",
    "lint:check": "backstage-cli package lint",
    "lint:fix": "backstage-cli package lint --fix",
    "test": "backstage-cli package test --passWithNoTests --coverage",
    "clean": "backstage-cli package clean",
    "prepack": "backstage-cli package prepack",
    "postpack": "backstage-cli package postpack"
  },
<<<<<<< HEAD
  "dependencies": {
    "@backstage/errors": "^1.2.4",
    "@backstage/plugin-permission-common": "^0.8.1"
=======
  "peerDependencies": {
    "@backstage/plugin-permission-common": "^0.8.1",
    "@backstage/errors": "^1.2.4"
>>>>>>> 2bebc8c4
  },
  "devDependencies": {
    "@backstage/cli": "0.27.1",
    "prettier": "3.3.3"
  },
  "files": [
    "dist"
  ],
  "repository": {
    "type": "git",
    "url": "https://github.com/janus-idp/backstage-plugins",
    "directory": "plugins/rbac-common"
  },
  "keywords": [
    "support:production",
    "lifecycle:active",
    "backstage",
    "plugin"
  ],
  "homepage": "https://red.ht/rhdh",
  "bugs": "https://github.com/janus-idp/backstage-plugins/issues",
  "maintainers": [
    "@janus-idp/maintainers-plugins"
  ],
  "author": "Red Hat"
}<|MERGE_RESOLUTION|>--- conflicted
+++ resolved
@@ -35,15 +35,9 @@
     "prepack": "backstage-cli package prepack",
     "postpack": "backstage-cli package postpack"
   },
-<<<<<<< HEAD
-  "dependencies": {
+  "peerDependencies": {
     "@backstage/errors": "^1.2.4",
     "@backstage/plugin-permission-common": "^0.8.1"
-=======
-  "peerDependencies": {
-    "@backstage/plugin-permission-common": "^0.8.1",
-    "@backstage/errors": "^1.2.4"
->>>>>>> 2bebc8c4
   },
   "devDependencies": {
     "@backstage/cli": "0.27.1",
