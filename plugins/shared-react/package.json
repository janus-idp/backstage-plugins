{
  "name": "@janus-idp/shared-react",
  "version": "1.2.2",
  "main": "src/index.ts",
  "types": "src/index.ts",
  "license": "Apache-2.0",
  "publishConfig": {
    "access": "public",
    "main": "dist/index.esm.js",
    "module": "dist/index.esm.js",
    "types": "dist/index.d.ts"
  },
  "backstage": {
    "role": "common-library"
  },
  "scripts": {
    "build": "backstage-cli package build",
    "tsc": "tsc",
    "lint": "backstage-cli package lint",
    "test": "backstage-cli package test --passWithNoTests --coverage",
    "clean": "backstage-cli package clean",
    "prepack": "backstage-cli package prepack",
    "postpack": "backstage-cli package postpack"
  },
  "dependencies": {
    "@kubernetes/client-node": "^0.18.1",
    "classnames": "2.3.2",
    "date-fns": "^2.30.0",
<<<<<<< HEAD
    "mathjs": "^11.9.1"
=======
    "mathjs": "^11.9.1",
    "lodash": "^4.17.19"
>>>>>>> b94c4dc5
  },
  "peerDependencies": {
    "react": "^16.13.1 || ^17.0.0"
  },
  "devDependencies": {
    "@backstage/cli": "0.22.9",
    "@backstage/core-app-api": "1.9.0",
    "@backstage/dev-utils": "1.0.17",
    "@backstage/test-utils": "1.4.1",
    "@testing-library/jest-dom": "5.17.0",
    "@testing-library/react": "12.1.5",
    "@testing-library/user-event": "14.4.3",
    "@types/node": "18.16.16",
    "cross-fetch": "4.0.0",
    "msw": "1.2.1"
  },
  "files": [
    "dist"
  ],
  "repository": "github:janus-idp/backstage-plugins",
  "keywords": [
    "backstage",
    "plugin"
  ],
  "homepage": "https://janus-idp.io/",
  "bugs": "https://github.com/janus-idp/backstage-plugins/issues"
}<|MERGE_RESOLUTION|>--- conflicted
+++ resolved
@@ -26,12 +26,8 @@
     "@kubernetes/client-node": "^0.18.1",
     "classnames": "2.3.2",
     "date-fns": "^2.30.0",
-<<<<<<< HEAD
-    "mathjs": "^11.9.1"
-=======
     "mathjs": "^11.9.1",
     "lodash": "^4.17.19"
->>>>>>> b94c4dc5
   },
   "peerDependencies": {
     "react": "^16.13.1 || ^17.0.0"
