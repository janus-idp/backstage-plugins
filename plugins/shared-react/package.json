--- conflicted
+++ resolved
@@ -54,18 +54,11 @@
     "react": "^16.13.1 || ^17.0.0 || ^18.0.0"
   },
   "devDependencies": {
-<<<<<<< HEAD
+    "prettier": "3.3.3",
     "@backstage/cli": "0.27.1",
     "@backstage/core-app-api": "1.15.0",
     "@backstage/dev-utils": "1.1.1",
     "@backstage/test-utils": "1.6.0",
-=======
-    "prettier": "3.3.3",
-    "@backstage/cli": "0.26.11",
-    "@backstage/core-app-api": "1.14.1",
-    "@backstage/dev-utils": "1.0.36",
-    "@backstage/test-utils": "1.5.9",
->>>>>>> bd102f0c
     "@testing-library/jest-dom": "6.4.8",
     "@testing-library/react": "14.3.1",
     "@testing-library/user-event": "14.5.2",
