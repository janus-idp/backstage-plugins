{
  "name": "@janus-idp/shared-react",
  "version": "2.8.0",
  "main": "src/index.ts",
  "types": "src/index.ts",
  "license": "Apache-2.0",
  "publishConfig": {
    "access": "public",
    "main": "dist/index.esm.js",
    "module": "dist/index.esm.js",
    "types": "dist/index.d.ts"
  },
  "backstage": {
    "role": "common-library",
    "supported-versions": "1.28.4",
    "pluginId": "shared-react",
    "pluginPackage": "@janus-idp/shared-react",
    "pluginPackages": [
      "@janus-idp/shared-react"
    ]
  },
  "sideEffects": false,
  "scripts": {
    "build": "backstage-cli package build",
    "tsc": "tsc",
    "lint": "backstage-cli package lint",
    "test": "backstage-cli package test --passWithNoTests --coverage",
    "clean": "backstage-cli package clean",
    "prepack": "backstage-cli package prepack",
    "postpack": "backstage-cli package postpack"
  },
  "dependencies": {
    "@kubernetes/client-node": "^0.20.0",
    "classnames": "^2.3.2",
    "date-fns": "^2.30.0",
    "file-saver": "^2.0.5",
    "lodash": "^4.17.21",
    "mathjs": "^11.11.2"
  },
  "peerDependencies": {
    "react": "^16.13.1 || ^17.0.0 || ^18.0.0"
  },
  "devDependencies": {
<<<<<<< HEAD
    "@backstage/cli": "0.26.11",
    "@backstage/core-app-api": "1.14.1",
    "@backstage/dev-utils": "1.0.36",
    "@backstage/test-utils": "1.5.9",
    "@testing-library/jest-dom": "6.4.5",
=======
    "@backstage/cli": "0.26.10",
    "@backstage/core-app-api": "1.13.0",
    "@backstage/dev-utils": "1.0.34",
    "@backstage/test-utils": "1.5.7",
    "@testing-library/jest-dom": "6.4.8",
>>>>>>> 52cf13a4
    "@testing-library/react": "14.3.1",
    "@testing-library/user-event": "14.5.2",
    "@types/node": "18.19.34",
    "@types/file-saver": "2.0.7",
    "cross-fetch": "4.0.0",
    "msw": "1.3.3"
  },
  "files": [
    "dist"
  ],
  "repository": {
    "type": "git",
    "url": "https://github.com/janus-idp/backstage-plugins",
    "directory": "plugins/shared-react"
  },
  "keywords": [
    "support:production",
    "lifecycle:active",
    "backstage",
    "plugin"
  ],
  "homepage": "https://red.ht/rhdh",
  "bugs": "https://github.com/janus-idp/backstage-plugins/issues",
  "maintainers": [
    "@janus-idp/maintainers-plugins"
  ],
  "author": "Red Hat"
}<|MERGE_RESOLUTION|>--- conflicted
+++ resolved
@@ -41,19 +41,11 @@
     "react": "^16.13.1 || ^17.0.0 || ^18.0.0"
   },
   "devDependencies": {
-<<<<<<< HEAD
     "@backstage/cli": "0.26.11",
     "@backstage/core-app-api": "1.14.1",
     "@backstage/dev-utils": "1.0.36",
     "@backstage/test-utils": "1.5.9",
-    "@testing-library/jest-dom": "6.4.5",
-=======
-    "@backstage/cli": "0.26.10",
-    "@backstage/core-app-api": "1.13.0",
-    "@backstage/dev-utils": "1.0.34",
-    "@backstage/test-utils": "1.5.7",
     "@testing-library/jest-dom": "6.4.8",
->>>>>>> 52cf13a4
     "@testing-library/react": "14.3.1",
     "@testing-library/user-event": "14.5.2",
     "@types/node": "18.19.34",
