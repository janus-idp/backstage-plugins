{
  "name": "@janus-idp/backstage-scaffolder-backend-module-kubernetes",
  "description": "The kubernetes module for @backstage/plugin-scaffolder-backend",
  "version": "2.0.3",
  "main": "src/index.ts",
  "types": "src/index.ts",
  "license": "Apache-2.0",
  "publishConfig": {
    "access": "public"
  },
  "backstage": {
    "role": "backend-plugin-module",
    "supported-versions": "1.31.3",
    "pluginId": "scaffolder",
    "pluginPackage": "@backstage/plugin-scaffolder-backend"
  },
  "exports": {
    ".": "./src/index.ts",
    "./package.json": "./package.json"
  },
  "typesVersions": {
    "*": {
      "package.json": [
        "package.json"
      ]
    }
  },
  "scripts": {
    "start": "backstage-cli package start",
    "build": "backstage-cli package build",
    "tsc": "tsc",
    "prettier:check": "prettier --ignore-unknown --check .",
    "prettier:fix": "prettier --ignore-unknown --write .",
    "lint:check": "backstage-cli package lint",
    "lint:fix": "backstage-cli package lint --fix",
    "test": "backstage-cli package test --passWithNoTests --coverage",
    "clean": "backstage-cli package clean",
    "prepack": "backstage-cli package prepack",
    "postpack": "backstage-cli package postpack",
    "postversion": "yarn run export-dynamic",
    "export-dynamic": "janus-cli package export-dynamic-plugin --no-embed-as-dependencies"
  },
  "dependencies": {
    "@backstage/backend-plugin-api": "^1.0.0",
    "@backstage/catalog-client": "^1.7.0",
    "@backstage/plugin-scaffolder-node": "^0.4.11",
    "@kubernetes/client-node": "^0.20.0"
  },
  "devDependencies": {
<<<<<<< HEAD
    "@backstage/catalog-model": "1.7.0",
    "@backstage/cli": "0.27.1",
    "@backstage/plugin-scaffolder-node-test-utils": "0.1.12",
=======
    "prettier": "3.3.3",
    "@backstage/catalog-model": "1.5.0",
    "@backstage/cli": "0.26.11",
    "@backstage/plugin-scaffolder-node-test-utils": "0.1.9",
>>>>>>> bd102f0c
    "@janus-idp/cli": "1.15.2",
    "msw": "1.3.3"
  },
  "files": [
    "dist",
    "dist-dynamic/*.*",
    "dist-dynamic/dist/**"
  ],
  "repository": {
    "type": "git",
    "url": "https://github.com/janus-idp/backstage-plugins",
    "directory": "plugins/kubernetes-actions"
  },
  "keywords": [
    "support:tech-preview",
    "lifecycle:active",
    "backstage",
    "backend-plugin-module"
  ],
  "homepage": "https://red.ht/rhdh",
  "bugs": "https://github.com/janus-idp/backstage-plugins/issues",
  "maintainers": [
    "@janus-idp/maintainers-plugins"
  ],
  "author": "The Backstage Community"
}<|MERGE_RESOLUTION|>--- conflicted
+++ resolved
@@ -47,16 +47,10 @@
     "@kubernetes/client-node": "^0.20.0"
   },
   "devDependencies": {
-<<<<<<< HEAD
+    "prettier": "3.3.3",
     "@backstage/catalog-model": "1.7.0",
     "@backstage/cli": "0.27.1",
     "@backstage/plugin-scaffolder-node-test-utils": "0.1.12",
-=======
-    "prettier": "3.3.3",
-    "@backstage/catalog-model": "1.5.0",
-    "@backstage/cli": "0.26.11",
-    "@backstage/plugin-scaffolder-node-test-utils": "0.1.9",
->>>>>>> bd102f0c
     "@janus-idp/cli": "1.15.2",
     "msw": "1.3.3"
   },
