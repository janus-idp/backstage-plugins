{
  "name": "@janus-idp/backstage-scaffolder-backend-module-kubernetes",
  "description": "The kubernetes module for @backstage/plugin-scaffolder-backend",
  "version": "1.1.2",
  "main": "src/index.ts",
  "types": "src/index.ts",
  "license": "Apache-2.0",
  "publishConfig": {
    "access": "public",
    "main": "dist/index.cjs.js",
    "types": "dist/index.d.ts"
  },
  "backstage": {
    "role": "backend-plugin-module"
  },
  "scripts": {
    "start": "backstage-cli package start",
    "build": "backstage-cli package build",
    "tsc": "tsc",
    "lint": "backstage-cli package lint",
    "test": "backstage-cli package test --passWithNoTests --coverage",
    "clean": "backstage-cli package clean",
    "prepack": "backstage-cli package prepack",
    "postpack": "backstage-cli package postpack"
  },
  "dependencies": {
<<<<<<< HEAD
    "@backstage/catalog-client": "^1.4.3",
    "@backstage/catalog-model": "^1.4.1",
    "@backstage/plugin-scaffolder-node": "^0.2.2",
    "@kubernetes/client-node": "^0.18.1"
  },
  "devDependencies": {
    "@backstage/backend-common": "0.19.4",
    "@backstage/cli": "0.22.9",
    "msw": "1.2.1"
=======
    "@backstage/catalog-client": "^1.4.5",
    "@backstage/catalog-model": "^1.4.3",
    "@backstage/plugin-scaffolder-node": "^0.2.6",
    "@kubernetes/client-node": "^0.19.0"
  },
  "devDependencies": {
    "@backstage/backend-common": "0.19.8",
    "@backstage/cli": "0.23.0",
    "msw": "1.3.2"
>>>>>>> 9077ce9c
  },
  "files": [
    "dist"
  ],
  "repository": "github:janus-idp/backstage-plugins",
  "keywords": [
    "backstage",
    "backend-plugin-module"
  ],
  "homepage": "https://janus-idp.io/",
  "bugs": "https://github.com/janus-idp/backstage-plugins/issues"
}<|MERGE_RESOLUTION|>--- conflicted
+++ resolved
@@ -24,17 +24,6 @@
     "postpack": "backstage-cli package postpack"
   },
   "dependencies": {
-<<<<<<< HEAD
-    "@backstage/catalog-client": "^1.4.3",
-    "@backstage/catalog-model": "^1.4.1",
-    "@backstage/plugin-scaffolder-node": "^0.2.2",
-    "@kubernetes/client-node": "^0.18.1"
-  },
-  "devDependencies": {
-    "@backstage/backend-common": "0.19.4",
-    "@backstage/cli": "0.22.9",
-    "msw": "1.2.1"
-=======
     "@backstage/catalog-client": "^1.4.5",
     "@backstage/catalog-model": "^1.4.3",
     "@backstage/plugin-scaffolder-node": "^0.2.6",
@@ -44,7 +33,6 @@
     "@backstage/backend-common": "0.19.8",
     "@backstage/cli": "0.23.0",
     "msw": "1.3.2"
->>>>>>> 9077ce9c
   },
   "files": [
     "dist"
