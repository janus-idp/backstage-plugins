--- conflicted
+++ resolved
@@ -77,9 +77,5 @@
   "maintainers": [
     "@janus-idp/maintainers-plugins"
   ],
-<<<<<<< HEAD
-  "author": "'The"
-=======
   "author": "The Backstage Community"
->>>>>>> 4e1df11a
 }