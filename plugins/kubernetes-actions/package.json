--- conflicted
+++ resolved
@@ -48,17 +48,10 @@
     "@kubernetes/client-node": "^0.20.0"
   },
   "devDependencies": {
-<<<<<<< HEAD
     "@backstage/backend-common": "0.21.7",
     "@backstage/cli": "0.26.4",
     "@backstage/plugin-scaffolder-node-test-utils": "0.1.3",
-    "@janus-idp/cli": "1.8.0",
-=======
-    "@backstage/backend-common": "0.21.6",
-    "@backstage/cli": "0.26.2",
-    "@backstage/plugin-scaffolder-node-test-utils": "0.1.2",
     "@janus-idp/cli": "1.8.1",
->>>>>>> d72a6c7d
     "msw": "1.3.2"
   },
   "files": [
