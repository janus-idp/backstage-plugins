--- conflicted
+++ resolved
@@ -1,11 +1,7 @@
 {
   "name": "@janus-idp/backstage-scaffolder-backend-module-kubernetes-dynamic",
   "description": "The kubernetes module for @backstage/plugin-scaffolder-backend",
-<<<<<<< HEAD
-  "version": "1.5.2",
-=======
   "version": "1.6.0",
->>>>>>> dffa9643
   "main": "./dist/index.cjs.js",
   "types": "src/index.ts",
   "license": "Apache-2.0",
