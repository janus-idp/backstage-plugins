--- conflicted
+++ resolved
@@ -48,17 +48,10 @@
     "zod": "^3.22.4"
   },
   "devDependencies": {
-<<<<<<< HEAD
     "@backstage/backend-common": "0.21.7",
     "@backstage/cli": "0.26.4",
     "@backstage/plugin-scaffolder-node-test-utils": "0.1.3",
-    "@janus-idp/cli": "1.8.1"
-=======
-    "@backstage/backend-common": "0.21.6",
-    "@backstage/cli": "0.26.2",
-    "@backstage/plugin-scaffolder-node-test-utils": "0.1.2",
     "@janus-idp/cli": "1.8.3"
->>>>>>> 889be7f8
   },
   "files": [
     "dist",
