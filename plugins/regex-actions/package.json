--- conflicted
+++ resolved
@@ -44,15 +44,9 @@
     "zod": "^3.22.4"
   },
   "devDependencies": {
-<<<<<<< HEAD
     "@backstage/cli": "0.27.1",
     "@backstage/plugin-scaffolder-node-test-utils": "0.1.12",
-    "@janus-idp/cli": "*"
-=======
-    "@backstage/cli": "0.26.11",
-    "@backstage/plugin-scaffolder-node-test-utils": "0.1.9",
     "@janus-idp/cli": "1.15.2"
->>>>>>> 0b205109
   },
   "files": [
     "dist",
