{
  "name": "@janus-idp/backstage-scaffolder-backend-module-regex",
  "description": "The regex custom actions",
  "version": "1.1.1",
  "main": "src/index.ts",
  "types": "src/index.ts",
  "license": "Apache-2.0",
  "publishConfig": {
    "access": "public",
    "main": "dist/index.cjs.js",
    "types": "dist/index.d.ts"
  },
  "backstage": {
    "role": "backend-plugin-module"
  },
  "scripts": {
    "start": "backstage-cli package start",
    "build": "backstage-cli package build",
    "tsc": "tsc",
    "lint": "backstage-cli package lint",
    "test": "backstage-cli package test --passWithNoTests --coverage",
    "clean": "backstage-cli package clean",
    "prepack": "backstage-cli package prepack",
    "postpack": "backstage-cli package postpack"
  },
  "dependencies": {
<<<<<<< HEAD
    "@backstage/plugin-scaffolder-node": "^0.2.2",
    "yaml": "^2.2.1",
    "zod": "^3.21.4"
  },
  "devDependencies": {
    "@backstage/backend-common": "0.19.4",
    "@backstage/cli": "0.22.9",
    "@types/mock-fs": "4.13.1",
=======
    "@backstage/plugin-scaffolder-node": "^0.2.6",
    "yaml": "^2.3.3",
    "zod": "^3.22.4"
  },
  "devDependencies": {
    "@backstage/backend-common": "0.19.8",
    "@backstage/cli": "0.23.0",
    "@types/mock-fs": "4.13.3",
>>>>>>> 9077ce9c
    "mock-fs": "5.2.0"
  },
  "files": [
    "dist"
  ],
  "repository": "github:janus-idp/backstage-plugins",
  "keywords": [
    "backstage",
    "backend-plugin-module"
  ],
  "homepage": "https://janus-idp.io/",
  "bugs": "https://github.com/janus-idp/backstage-plugins/issues"
}<|MERGE_RESOLUTION|>--- conflicted
+++ resolved
@@ -24,16 +24,6 @@
     "postpack": "backstage-cli package postpack"
   },
   "dependencies": {
-<<<<<<< HEAD
-    "@backstage/plugin-scaffolder-node": "^0.2.2",
-    "yaml": "^2.2.1",
-    "zod": "^3.21.4"
-  },
-  "devDependencies": {
-    "@backstage/backend-common": "0.19.4",
-    "@backstage/cli": "0.22.9",
-    "@types/mock-fs": "4.13.1",
-=======
     "@backstage/plugin-scaffolder-node": "^0.2.6",
     "yaml": "^2.3.3",
     "zod": "^3.22.4"
@@ -42,7 +32,6 @@
     "@backstage/backend-common": "0.19.8",
     "@backstage/cli": "0.23.0",
     "@types/mock-fs": "4.13.3",
->>>>>>> 9077ce9c
     "mock-fs": "5.2.0"
   },
   "files": [
