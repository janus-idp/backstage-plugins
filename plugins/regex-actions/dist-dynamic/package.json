--- conflicted
+++ resolved
@@ -1,11 +1,7 @@
 {
   "name": "@janus-idp/backstage-scaffolder-backend-module-regex-dynamic",
   "description": "The regex custom actions",
-<<<<<<< HEAD
-  "version": "1.5.1",
-=======
   "version": "1.6.0",
->>>>>>> dffa9643
   "main": "./dist/index.cjs.js",
   "types": "src/index.ts",
   "license": "Apache-2.0",
