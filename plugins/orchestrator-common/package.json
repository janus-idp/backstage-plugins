--- conflicted
+++ resolved
@@ -59,9 +59,5 @@
     "@janus-idp/maintainers-plugins",
     "@janus-idp/orchestrator-codeowners"
   ],
-<<<<<<< HEAD
-  "author": "'The"
-=======
   "author": "The Backstage Community"
->>>>>>> 4e1df11a
 }