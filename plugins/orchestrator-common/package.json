{
  "name": "@janus-idp/backstage-plugin-orchestrator-common",
  "version": "1.8.0",
  "license": "Apache-2.0",
  "main": "src/index.ts",
  "types": "src/index.ts",
  "publishConfig": {
    "access": "public",
    "main": "dist/index.cjs.js",
    "module": "dist/index.esm.js",
    "types": "dist/index.d.ts"
  },
  "backstage": {
    "role": "common-library"
  },
  "homepage": "https://janus-idp.io/",
  "repository": "github:janus-idp/backstage-plugins",
  "bugs": "https://github.com/janus-idp/backstage-plugins/issues",
  "keywords": [
    "backstage",
    "plugin",
    "orchestrator",
    "workflows"
  ],
  "files": [
    "config.d.ts",
    "dist"
  ],
  "configSchema": "config.d.ts",
  "scripts": {
    "build": "yarn openapi:check && backstage-cli package build",
    "tsc": "tsc",
    "lint": "backstage-cli package lint",
    "test": "backstage-cli package test --passWithNoTests --coverage",
    "clean": "backstage-cli package clean",
    "prepack": "backstage-cli package prepack",
    "postpack": "backstage-cli package postpack",
    "openapi:generate": "./scripts/openapi.sh generate",
    "openapi:check": "./scripts/openapi.sh check",
    "openapi:prettier:fix": "prettier --ignore-unknown --write ./src/generated/api"
  },
  "dependencies": {
    "@backstage/types": "^1.1.1",
    "@backstage/plugin-permission-common": "^0.7.13",
    "@severlessworkflow/sdk-typescript": "^3.0.3",
    "js-yaml": "^4.1.0",
    "json-schema": "^0.4.0"
  },
  "devDependencies": {
<<<<<<< HEAD
    "@backstage/cli": "0.26.5"
=======
    "@backstage/cli": "0.26.4",
    "@hey-api/openapi-ts": "0.34.5"
>>>>>>> eeedf0cd
  }
}<|MERGE_RESOLUTION|>--- conflicted
+++ resolved
@@ -47,11 +47,7 @@
     "json-schema": "^0.4.0"
   },
   "devDependencies": {
-<<<<<<< HEAD
-    "@backstage/cli": "0.26.5"
-=======
-    "@backstage/cli": "0.26.4",
+    "@backstage/cli": "0.26.6",
     "@hey-api/openapi-ts": "0.34.5"
->>>>>>> eeedf0cd
   }
 }