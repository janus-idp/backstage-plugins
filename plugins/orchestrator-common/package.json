--- conflicted
+++ resolved
@@ -66,12 +66,8 @@
     "axios": "^1.7.4"
   },
   "devDependencies": {
-<<<<<<< HEAD
+    "prettier": "3.3.3",
     "@backstage/cli": "0.27.1",
-=======
-    "prettier": "3.3.3",
-    "@backstage/cli": "0.26.11",
->>>>>>> bd102f0c
     "@openapitools/openapi-generator-cli": "2.13.4",
     "js-yaml-cli": "0.6.0"
   },
