--- conflicted
+++ resolved
@@ -1,4 +1,3 @@
-<<<<<<< HEAD
 import React from "react";
 import { Content, ContentHeader,Page, SupportButton } from '@backstage/core-components';
 import { Grid } from '@material-ui/core';
@@ -22,41 +21,4 @@
             </Content>
         </Page>
     );
-}
-=======
-import React, { useContext, useEffect } from 'react';
-import ToastContext from '../../context/toast';
-import { ContentHeader, SupportButton, Tabs } from '@backstage/core-components';
-import { Typography } from '@material-ui/core';
-import { ParodosPage } from '../ParodosPage';
-
-export const Notification = () => {
-  const toastContext = useContext(ToastContext);
-  useEffect(() => {
-    toastContext.handleOpenToast(
-      `Oops! Something went wrong. Please try again`,
-    );
-  }, [toastContext]);
-
-  return (
-    <ParodosPage>
-      <ContentHeader title="Notification">
-        <SupportButton title="Need help?">Lorem Ipsum</SupportButton>
-      </ContentHeader>
-      <Typography paragraph>Check and update notifications</Typography>
-      <Tabs
-        tabs={[
-          {
-            label: `RECENT`,
-            content: <div>recent</div>,
-          },
-          {
-            label: `HISTORY`,
-            content: <div>history</div>,
-          },
-        ]}
-      />
-    </ParodosPage>
-  );
-};
->>>>>>> 947090a1
+}