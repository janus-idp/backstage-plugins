{
  "name": "@janus-idp/backstage-plugin-feedback",
  "version": "1.3.4",
  "main": "src/index.ts",
  "types": "src/index.ts",
  "license": "Apache-2.0",
  "publishConfig": {
    "access": "public",
    "main": "dist/index.esm.js",
    "types": "dist/index.d.ts"
  },
  "backstage": {
    "role": "frontend-plugin"
  },
  "sideEffects": false,
  "scripts": {
    "start": "backstage-cli package start",
    "build": "backstage-cli package build",
    "lint": "backstage-cli package lint",
    "test": "backstage-cli package test --passWithNoTests --coverage",
    "clean": "backstage-cli package clean",
    "prepack": "backstage-cli package prepack",
    "postpack": "backstage-cli package postpack",
    "tsc": "tsc",
    "export-dynamic": "janus-cli package export-dynamic-plugin"
  },
  "dependencies": {
    "@backstage/catalog-model": "^1.5.0",
    "@backstage/config": "^1.2.0",
    "@backstage/core-components": "^0.14.7",
    "@backstage/core-plugin-api": "^1.9.2",
<<<<<<< HEAD
    "@backstage/plugin-catalog-react": "^1.12.0",
    "@backstage/theme": "^0.5.5",
    "@material-ui/core": "^4.9.13",
    "@material-ui/icons": "^4.9.1",
    "@material-ui/lab": "^4.0.0-alpha.61",
=======
    "@backstage/plugin-catalog-react": "^1.11.3",
    "@backstage/theme": "^0.5.3",
    "@mui/icons-material": "^5.15.18",
    "@mui/material": "^5.15.18",
>>>>>>> eeedf0cd
    "@one-platform/opc-feedback": "0.1.1-alpha",
    "axios": "^1.6.4",
    "react-use": "^17.2.4"
  },
  "peerDependencies": {
    "react": "^16.13.1 || ^17.0.0 || ^18.0.0"
  },
  "devDependencies": {
<<<<<<< HEAD
    "@backstage/cli": "0.26.5",
    "@backstage/core-app-api": "1.12.5",
    "@backstage/dev-utils": "1.0.32",
    "@backstage/test-utils": "1.5.5",
    "@janus-idp/cli": "1.8.7",
=======
    "@backstage/cli": "0.26.4",
    "@backstage/core-app-api": "1.12.4",
    "@backstage/dev-utils": "1.0.31",
    "@backstage/test-utils": "1.5.4",
    "@janus-idp/cli": "1.8.8",
>>>>>>> eeedf0cd
    "@redhat-developer/red-hat-developer-hub-theme": "0.0.40",
    "@testing-library/jest-dom": "6.4.2",
    "@testing-library/react": "14.2.1",
    "@testing-library/user-event": "14.0.0",
    "msw": "1.0.0"
  },
  "files": [
    "app-config.janus-idp.yaml",
    "dist",
    "config.d.ts",
    "dist-scalprum"
  ],
  "configSchema": "config.d.ts",
  "repository": "github:janus-idp/backstage-plugins",
  "keywords": [
    "backstage",
    "plugin"
  ],
  "scalprum": {
    "name": "janus-idp.backstage-plugin-feedback",
    "exposedModules": {
      "PluginRoot": "./src/index.ts"
    }
  },
  "homepage": "https://janus-idp.io/",
  "bugs": "https://github.com/janus-idp/backstage-plugins/issues"
}<|MERGE_RESOLUTION|>--- conflicted
+++ resolved
@@ -29,18 +29,10 @@
     "@backstage/config": "^1.2.0",
     "@backstage/core-components": "^0.14.7",
     "@backstage/core-plugin-api": "^1.9.2",
-<<<<<<< HEAD
     "@backstage/plugin-catalog-react": "^1.12.0",
     "@backstage/theme": "^0.5.5",
-    "@material-ui/core": "^4.9.13",
-    "@material-ui/icons": "^4.9.1",
-    "@material-ui/lab": "^4.0.0-alpha.61",
-=======
-    "@backstage/plugin-catalog-react": "^1.11.3",
-    "@backstage/theme": "^0.5.3",
     "@mui/icons-material": "^5.15.18",
     "@mui/material": "^5.15.18",
->>>>>>> eeedf0cd
     "@one-platform/opc-feedback": "0.1.1-alpha",
     "axios": "^1.6.4",
     "react-use": "^17.2.4"
@@ -49,19 +41,11 @@
     "react": "^16.13.1 || ^17.0.0 || ^18.0.0"
   },
   "devDependencies": {
-<<<<<<< HEAD
-    "@backstage/cli": "0.26.5",
+    "@backstage/cli": "0.26.6",
     "@backstage/core-app-api": "1.12.5",
     "@backstage/dev-utils": "1.0.32",
     "@backstage/test-utils": "1.5.5",
-    "@janus-idp/cli": "1.8.7",
-=======
-    "@backstage/cli": "0.26.4",
-    "@backstage/core-app-api": "1.12.4",
-    "@backstage/dev-utils": "1.0.31",
-    "@backstage/test-utils": "1.5.4",
     "@janus-idp/cli": "1.8.8",
->>>>>>> eeedf0cd
     "@redhat-developer/red-hat-developer-hub-theme": "0.0.40",
     "@testing-library/jest-dom": "6.4.2",
     "@testing-library/react": "14.2.1",
