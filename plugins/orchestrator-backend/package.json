{
  "name": "@janus-idp/backstage-plugin-orchestrator-backend",
  "version": "2.2.0",
  "license": "Apache-2.0",
  "main": "src/index.ts",
  "types": "src/index.ts",
  "publishConfig": {
    "access": "public"
  },
  "backstage": {
    "role": "backend-plugin",
    "supported-versions": "1.31.3",
    "pluginId": "orchestrator",
    "pluginPackages": [
      "@janus-idp/backstage-plugin-orchestrator",
      "@janus-idp/backstage-plugin-orchestrator-backend",
      "@janus-idp/backstage-plugin-orchestrator-common"
    ]
  },
  "exports": {
    ".": "./src/index.ts",
    "./package.json": "./package.json"
  },
  "typesVersions": {
    "*": {
      "package.json": [
        "package.json"
      ]
    }
  },
  "homepage": "https://red.ht/rhdh",
  "repository": {
    "type": "git",
    "url": "https://github.com/janus-idp/backstage-plugins",
    "directory": "plugins/orchestrator-backend"
  },
  "bugs": "https://github.com/janus-idp/backstage-plugins/issues",
  "keywords": [
    "support:tech-preview",
    "lifecycle:active",
    "backstage",
    "plugin",
    "orchestrator",
    "workflows"
  ],
  "files": [
    "app-config.janus-idp.yaml",
    "dist",
    "dist-dynamic/*.*",
    "dist-dynamic/dist/**",
    "static"
  ],
  "scripts": {
    "start": "backstage-cli package start",
    "build": "backstage-cli package build",
    "tsc": "tsc",
    "lint": "backstage-cli package lint",
    "test": "backstage-cli package test --passWithNoTests --coverage",
    "clean": "backstage-cli package clean",
    "prepack": "backstage-cli package prepack",
    "postpack": "backstage-cli package postpack",
    "postversion": "yarn run export-dynamic",
    "export-dynamic": "janus-cli package export-dynamic-plugin --no-embed-as-dependencies"
  },
  "dependencies": {
    "@backstage/backend-common": "^0.25.0",
    "@backstage/backend-defaults": "^0.5.0",
    "@backstage/backend-plugin-api": "^1.0.0",
    "@backstage/backend-tasks": "^0.6.1",
    "@backstage/catalog-client": "^1.7.0",
    "@backstage/errors": "^1.2.4",
    "@backstage/integration": "^1.15.0",
    "@backstage/plugin-catalog-node": "^1.13.0",
    "@backstage/plugin-permission-common": "^0.8.1",
    "@backstage/plugin-permission-node": "^0.8.3",
    "@backstage/plugin-scaffolder-backend": "^1.25.0",
    "@backstage/plugin-scaffolder-node": "^0.4.11",
    "@janus-idp/backstage-plugin-orchestrator-common": "*",
    "@urql/core": "^4.1.4",
    "ajv-formats": "^2.1.1",
    "cloudevents": "^8.0.0",
    "express": "^4.18.2",
    "express-promise-router": "^4.1.1",
    "fs-extra": "^10.1.0",
    "isomorphic-git": "^1.23.0",
    "json-schema": "^0.4.0",
    "moment": "^2.29.4",
    "openapi-backend": "^5.10.5",
    "yn": "^5.0.0"
  },
  "devDependencies": {
<<<<<<< HEAD
    "@backstage/backend-test-utils": "1.0.0",
    "@backstage/cli": "0.27.1",
    "@janus-idp/cli": "*",
    "@backstage/config": "1.2.0",
    "@backstage/core-plugin-api": "1.9.4",
    "@backstage/types": "1.1.1",
=======
    "@backstage/backend-test-utils": "0.4.4",
    "@backstage/cli": "0.26.11",
    "@janus-idp/cli": "1.15.2",
    "@backstage/config": "^1.2.0",
    "@backstage/core-plugin-api": "^1.9.3",
    "@backstage/types": "^1.1.1",
>>>>>>> 0b205109
    "@types/express": "4.17.21",
    "@types/fs-extra": "11.0.4",
    "@types/json-schema": "7.0.15"
  },
  "peerDependencies": {
    "@janus-idp/backstage-plugin-audit-log-node": "1.5.1",
    "@janus-idp/backstage-plugin-rbac-common": "1.10.0"
  },
  "maintainers": [
    "@janus-idp/maintainers-plugins",
    "@janus-idp/orchestrator-codeowners"
  ],
  "author": "The Backstage Community"
}<|MERGE_RESOLUTION|>--- conflicted
+++ resolved
@@ -89,21 +89,12 @@
     "yn": "^5.0.0"
   },
   "devDependencies": {
-<<<<<<< HEAD
     "@backstage/backend-test-utils": "1.0.0",
     "@backstage/cli": "0.27.1",
-    "@janus-idp/cli": "*",
     "@backstage/config": "1.2.0",
     "@backstage/core-plugin-api": "1.9.4",
     "@backstage/types": "1.1.1",
-=======
-    "@backstage/backend-test-utils": "0.4.4",
-    "@backstage/cli": "0.26.11",
     "@janus-idp/cli": "1.15.2",
-    "@backstage/config": "^1.2.0",
-    "@backstage/core-plugin-api": "^1.9.3",
-    "@backstage/types": "^1.1.1",
->>>>>>> 0b205109
     "@types/express": "4.17.21",
     "@types/fs-extra": "11.0.4",
     "@types/json-schema": "7.0.15"
