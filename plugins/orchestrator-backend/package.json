--- conflicted
+++ resolved
@@ -104,9 +104,5 @@
     "@janus-idp/maintainers-plugins",
     "@janus-idp/orchestrator-codeowners"
   ],
-<<<<<<< HEAD
-  "author": "'The"
-=======
   "author": "The Backstage Community"
->>>>>>> 4e1df11a
 }