--- conflicted
+++ resolved
@@ -72,23 +72,13 @@
     "@backstage/backend-tasks": "^0.6.1",
     "@backstage/catalog-client": "^1.7.0",
     "@backstage/errors": "^1.2.4",
-<<<<<<< HEAD
     "@backstage/integration": "^1.15.0",
     "@backstage/plugin-catalog-node": "^1.13.0",
     "@backstage/plugin-permission-common": "^0.8.1",
     "@backstage/plugin-permission-node": "^0.8.3",
     "@backstage/plugin-scaffolder-backend": "^1.25.0",
     "@backstage/plugin-scaffolder-node": "^0.4.11",
-    "@janus-idp/backstage-plugin-orchestrator-common": "*",
-=======
-    "@backstage/integration": "^1.13.0",
-    "@backstage/plugin-catalog-node": "^1.12.4",
-    "@backstage/plugin-permission-common": "^0.8.0",
-    "@backstage/plugin-permission-node": "^0.8.0",
-    "@backstage/plugin-scaffolder-backend": "^1.23.0",
-    "@backstage/plugin-scaffolder-node": "^0.4.8",
     "@janus-idp/backstage-plugin-orchestrator-common": "1.21.0",
->>>>>>> bd102f0c
     "@urql/core": "^4.1.4",
     "ajv-formats": "^2.1.1",
     "cloudevents": "^8.0.0",
@@ -102,17 +92,9 @@
     "yn": "^5.0.0"
   },
   "devDependencies": {
-<<<<<<< HEAD
+    "prettier": "3.3.3",
     "@backstage/backend-test-utils": "1.0.0",
     "@backstage/cli": "0.27.1",
-    "@backstage/config": "1.2.0",
-    "@backstage/core-plugin-api": "1.9.4",
-    "@backstage/types": "1.1.1",
-=======
-    "prettier": "3.3.3",
-    "@backstage/backend-test-utils": "0.4.4",
-    "@backstage/cli": "0.26.11",
->>>>>>> bd102f0c
     "@janus-idp/cli": "1.15.2",
     "@types/express": "4.17.21",
     "@types/fs-extra": "11.0.4",
