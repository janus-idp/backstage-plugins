import { Config } from '@backstage/config';

import { OpenAPIV3 } from 'openapi-types';
import { Logger } from 'winston';

import {
  default_sonataflow_container_image,
  default_sonataflow_persistance_path,
  default_workflows_path,
  fromWorkflowSource,
  Job,
  ProcessInstance,
  WorkflowDefinition,
  WorkflowExecutionResponse,
  WorkflowItem,
  WorkflowOverview,
} from '@janus-idp/backstage-plugin-orchestrator-common';

import { spawn } from 'child_process';
import { join, resolve } from 'path';

import { executeWithRetry } from './Helper';

const SONATA_FLOW_RESOURCES_PATH =
  '/home/kogito/serverless-workflow-project/src/main/resources';

interface SonataFlowSource {
  uri: string;
}

interface LauncherCommand {
  command: string;
  args: string[];
}

interface SonataFlowConnectionConfig {
  host: string;
  port?: number;
  containerImage: string;
  resourcesPath: string;
  persistencePath: string;
  autoStart: boolean;
  jira?: JiraConfig;
}

interface JiraConfig {
  host: string;
  bearerToken: string;
}

export class SonataFlowService {
  private readonly connection: SonataFlowConnectionConfig;

  constructor(
    config: Config,
    private readonly logger: Logger,
  ) {
    this.connection = this.extractConnectionConfig(config);
  }

  public get autoStart(): boolean {
    return this.connection.autoStart;
  }

  public get url(): string {
    if (!this.connection.port) {
      return this.connection.host;
    }
    return `${this.connection.host}:${this.connection.port}`;
  }

  public get resourcesPath(): string {
    return this.connection.resourcesPath;
  }

  public async connect(): Promise<boolean> {
    const isAlreadyUp = await this.isSonataFlowUp(false);
    if (isAlreadyUp) {
      return true;
    }

    if (this.connection.autoStart) {
      this.launchSonataFlow();
      return await this.isSonataFlowUp(true);
    }

    return false;
  }

  public async fetchWorkflowUri(
    workflowId: string,
  ): Promise<string | undefined> {
    try {
      const response = await executeWithRetry(() =>
        fetch(`${this.url}/management/processes/${workflowId}/sources`),
      );

      if (response.ok) {
        const json = (await response.json()) as SonataFlowSource[];
        // Assuming only one source in the list
        return json.pop()?.uri;
      }
      this.logger.error(
        `Response was NOT okay when fetch(${this.url}/management/processes/${workflowId}/sources). Received response: ${response}`,
      );
    } catch (error) {
      this.logger.error(`Error when fetching workflow uri: ${error}`);
    }

    return undefined;
  }

  public async fetchWorkflowSource(
    workflowId: string,
  ): Promise<string | undefined> {
    try {
      const response = await executeWithRetry(() =>
        fetch(`${this.url}/management/processes/${workflowId}/source`),
      );

      if (response.ok) {
        return await response.text();
      }
      this.logger.error(
        `Response was NOT okay when fetch(${this.url}/management/processes/${workflowId}/source). Received response: ${response}`,
      );
    } catch (error) {
      this.logger.error(`Error when fetching workflow source: ${error}`);
    }
    return undefined;
  }

  public async fetchWorkflowDefinition(
    workflowId: string,
  ): Promise<WorkflowDefinition | undefined> {
    try {
      const source = await this.fetchWorkflowSource(workflowId);
      if (source) {
        return fromWorkflowSource(source);
      }
    } catch (error) {
      this.logger.error(`Error when fetching workflow definition: ${error}`);
    }
    return undefined;
  }

  public async fetchOpenApi(): Promise<OpenAPIV3.Document | undefined> {
    try {
      const response = await executeWithRetry(() =>
        fetch(`${this.url}/q/openapi.json`),
      );
      if (response.ok) {
        return await response.json();
      }
      this.logger.error(
        `Response was NOT okay when fetch(${this.url}/q/openapi.json). Received response: ${response}`,
      );
    } catch (error) {
      this.logger.error(`Error when fetching openapi: ${error}`);
    }
    return undefined;
  }

  public async fetchWorkflows(): Promise<WorkflowItem[] | undefined> {
    try {
      const response = await executeWithRetry(() =>
        fetch(`${this.url}/management/processes`),
      );

      if (response.ok) {
        const workflowIds = (await response.json()) as string[];
        if (!workflowIds?.length) {
          return [];
        }
        const items = await Promise.all(
          workflowIds.map(async (workflowId: string) => {
            const definition = await this.fetchWorkflowDefinition(workflowId);
            if (!definition) {
              return undefined;
            }
            const uri = await this.fetchWorkflowUri(workflowId);
            if (!uri) {
              return undefined;
            }
            return {
              uri,
              definition: {
                ...definition,
                description: definition.description ?? definition.name,
              },
            } as WorkflowItem;
          }),
        );
        return items.filter((item): item is WorkflowItem => !!item);
      }
      this.logger.error(
        `Response was NOT okay when fetch(${this.url}/management/processes). Received response: ${response}`,
      );
    } catch (error) {
      this.logger.error(`Error when fetching workflows: ${error}`);
    }
    return undefined;
  }

  public async fetchWorkflowOverviews(): Promise<
    WorkflowOverview[] | undefined
  > {
    try {
      const response = await executeWithRetry(() =>
        fetch(`${this.url}/management/processes`),
      );

      if (response.ok) {
        const workflowIds = (await response.json()) as string[];
        if (!workflowIds?.length) {
          return [];
        }
        const items = await Promise.all(
          workflowIds.map(async (workflowId: string) => {
<<<<<<< HEAD
            return this.getWorkflowOverview(workflowId);
=======
            return this.fetchWorkflowOverview(workflowId);
>>>>>>> c4ddb7c5
          }),
        );
        return items.filter((item): item is WorkflowOverview => !!item);
      }
      this.logger.error(
        `Response was NOT okay when fetch(${this.url}/management/processes). Received response: ${response}`,
      );
    } catch (error) {
      this.logger.error(
<<<<<<< HEAD
        `Error when fetching workflows for workflowoverview: ${error}`,
=======
        `Error when fetching workflows for workflowOverview: ${error}`,
>>>>>>> c4ddb7c5
      );
    }
    return undefined;
  }
<<<<<<< HEAD
  public async fetchWorkflowOverview(
    workflowId: string,
  ): Promise<WorkflowOverview | undefined> {
    return this.getWorkflowOverview(workflowId);
  }
=======
>>>>>>> c4ddb7c5

  public async fetchProcessInstances(): Promise<ProcessInstance[] | undefined> {
    const graphQlQuery =
      '{ ProcessInstances ( orderBy: { start: ASC }, where: {processId: {isNull: false} } ) { id, processName, processId, state, start, lastUpdate, end, nodes { id }, variables, parentProcessInstance {id, processName, businessKey} } }';

    try {
      const response = await executeWithRetry(() =>
        fetch(`${this.url}/graphql`, {
          method: 'POST',
          body: JSON.stringify({ query: graphQlQuery }),
          headers: { 'content-type': 'application/json' },
        }),
      );

      if (response.ok) {
        const json = await response.json();
        return json.data.ProcessInstances;
      }
    } catch (error) {
      this.logger.error(`Error when fetching instances: ${error}`);
    }
    return undefined;
  }

  public async fetchProcessInstance(
    instanceId: string,
  ): Promise<ProcessInstance | undefined> {
    const graphQlQuery = `{ ProcessInstances (where: { id: {equal: "${instanceId}" } } ) { id, processName, processId, state, start, lastUpdate, end, nodes { id, nodeId, definitionId, type, name, enter, exit }, variables, parentProcessInstance {id, processName, businessKey}, error { nodeDefinitionId, message} } }`;

    try {
      const response = await executeWithRetry(() =>
        fetch(`${this.url}/graphql`, {
          method: 'POST',
          body: JSON.stringify({ query: graphQlQuery }),
          headers: { 'content-type': 'application/json' },
        }),
      );

      if (response.ok) {
        const json = await response.json();
        return (json.data.ProcessInstances as ProcessInstance[])?.pop();
      }
    } catch (error) {
      this.logger.error(`Error when fetching instance: ${error}`);
    }
    return undefined;
  }

  public async executeWorkflow(args: {
    workflowId: string;
    inputData: Record<string, string>;
  }): Promise<WorkflowExecutionResponse | undefined> {
    try {
      const response = await fetch(`${this.url}/${args.workflowId}`, {
        method: 'POST',
        body: JSON.stringify(args.inputData),
        headers: { 'content-type': 'application/json' },
      });
      return response.json();
    } catch (error) {
      this.logger.error(`Error when executing workflow: ${error}`);
    }
    return undefined;
  }

  public async fetchProcessInstanceJobs(
    instanceId: string,
  ): Promise<Job[] | undefined> {
    const graphQlQuery = `{ Jobs (where: { processInstanceId: { equal: "${instanceId}" } }) { id, processId, processInstanceId, rootProcessId, status, expirationTime, priority, callbackEndpoint, repeatInterval, repeatLimit, scheduledId, retries, lastUpdate, endpoint, nodeInstanceId, executionCounter } }`;

    try {
      const response = await executeWithRetry(() =>
        fetch(`${this.url}/graphql`, {
          method: 'POST',
          body: JSON.stringify({ query: graphQlQuery }),
          headers: { 'content-type': 'application/json' },
        }),
      );

      if (response.ok) {
        const json = await response.json();
        return json.data.Jobs;
      }
    } catch (error) {
      this.logger.error(`Error when fetching jobs: ${error}`);
    }
    return undefined;
  }

  private launchSonataFlow(): void {
    const launcherCmd = this.createLauncherCommand();

    this.logger.info(
      `Auto starting SonataFlow through: ${
        launcherCmd.command
      } ${launcherCmd.args.join(' ')}`,
    );

    const process = spawn(launcherCmd.command, launcherCmd.args, {
      shell: false,
    });

    process.on('close', code => {
      this.logger.info(`SonataFlow process exited with code ${code}`);
    });

    process.on('exit', code => {
      this.logger.info(`SonataFlow process exited with code ${code}`);
    });

    process.on('error', error => {
      this.logger.error(`SonataFlow process error: ${error}`);
    });
  }

  private async isSonataFlowUp(withRetry: boolean): Promise<boolean> {
    const healthUrl = `${this.url}/q/health`;
    this.logger.info(`Checking SonataFlow health at: ${healthUrl}`);

    try {
      const response = await executeWithRetry(
        () => fetch(healthUrl),
        withRetry ? 15 : 1,
      );
      if (response.ok) {
        this.logger.info('SonataFlow is up and running');
        return true;
      }
    } catch (e) {
      this.logger.error(`Error when checking SonataFlow health: ${e}`);
    }
    return false;
  }

  private extractWorkflowType(
    workflowDef: WorkflowDefinition,
  ): string | undefined {
    if (workflowDef.annotations) {
      for (const annotation of workflowDef.annotations) {
        if (annotation.includes('workflow-type/')) {
          const value: string = annotation.split('/')[1].trim();
          return value.charAt(0).toUpperCase() + value.slice(1);
        }
      }
    }

    return undefined;
  }

  private createLauncherCommand(): LauncherCommand {
    const resourcesAbsPath = resolve(
      join(this.connection.resourcesPath, default_workflows_path),
    );

    const launcherArgs = [
      'run',
      '--add-host',
      'host.docker.internal:host-gateway',
    ];

    if (this.connection.jira) {
      launcherArgs.push(`--add-host`, `jira.test:${this.connection.jira.host}`);
    }

    launcherArgs.push('--rm');
    launcherArgs.push('-p', `${this.connection.port ?? 80}:8080`);
    launcherArgs.push(
      '-v',
      `${resourcesAbsPath}:${SONATA_FLOW_RESOURCES_PATH}`,
    );
    launcherArgs.push('-e', 'KOGITO.CODEGEN.PROCESS.FAILONERROR=false');
    launcherArgs.push(
      '-e',
      `QUARKUS_EMBEDDED_POSTGRESQL_DATA_DIR=${this.connection.persistencePath}`,
    );

    if (this.connection.jira) {
      launcherArgs.push(
        '-e',
        'QUARKUS_REST_CLIENT_JIRA_OPENAPI_JSON_URL=http://jira.test:8080 -e ',
      );
      launcherArgs.push(`JIRABEARERTOKEN=${this.connection.jira.bearerToken}`);
    }

    launcherArgs.push(this.connection.containerImage);

    return {
      command: 'docker',
      args: launcherArgs,
    };
  }

  private extractConnectionConfig(config: Config): SonataFlowConnectionConfig {
    const autoStart =
      config.getOptionalBoolean('orchestrator.sonataFlowService.autoStart') ??
      false;

    const host = config.getString('orchestrator.sonataFlowService.baseUrl');
    const port = config.getOptionalNumber(
      'orchestrator.sonataFlowService.port',
    );

    const resourcesPath =
      config.getOptionalString(
        'orchestrator.sonataFlowService.workflowsSource.localPath',
      ) ?? '';

    const containerImage =
      config.getOptionalString('orchestrator.sonataFlowService.container') ??
      default_sonataflow_container_image;

    const persistencePath =
      config.getOptionalString(
        'orchestrator.sonataFlowService.persistence.path',
      ) ?? default_sonataflow_persistance_path;

    const jiraHost = config.getOptionalString('orchestrator.jira.host');
    const jiraBearerToken = config.getOptionalString(
      'orchestrator.jira.bearerToken',
    );

    const jiraConfig: JiraConfig | undefined =
      jiraHost && jiraBearerToken
        ? {
            host: jiraHost,
            bearerToken: jiraBearerToken,
          }
        : undefined;

    return {
      autoStart,
      host,
      port,
      containerImage,
      resourcesPath,
      persistencePath,
      jira: jiraConfig,
    };
  }

<<<<<<< HEAD
  private async getWorkflowOverview(
=======
  public async fetchWorkflowOverview(
>>>>>>> c4ddb7c5
    workflowId: string,
  ): Promise<WorkflowOverview | undefined> {
    const definition = await this.fetchWorkflowDefinition(workflowId);
    if (!definition) {
      this.logger.debug(`Workflow definition not found: ${workflowId}`);
      return undefined;
    }
    let processInstances: ProcessInstance[] = [];
    const limit = 10;
    let offset: number = 0;

    let lastTriggered: Date = new Date(0);
    let lastRunStatus = '';
    let counter = 0;
    let totalDuration = 0;

    do {
      const graphQlQuery = `{ ProcessInstances(where: {processId: {equal: "${definition.id}" } }, pagination: {limit: ${limit}, offset: ${offset}}) { processName, state, start, lastUpdate, end } }`;

      try {
        const graphQlResponse = await executeWithRetry(() =>
          fetch(`${this.url}/graphql`, {
            method: 'POST',
            body: JSON.stringify({ query: graphQlQuery }),
            headers: { 'content-type': 'application/json' },
          }),
        );

        if (graphQlResponse.ok) {
          const json = await graphQlResponse.json();
          processInstances = json.data.ProcessInstances;
        }
      } catch (error) {
        this.logger.error(`Error when fetching workflow instances: ${error}`);
      }

      for (let i = 0; i < processInstances.length; i++) {
        const pInstance: ProcessInstance = processInstances[i];
        if (new Date(pInstance.start) > lastTriggered) {
          lastTriggered = new Date(pInstance.start);
          lastRunStatus = pInstance.state;
        }
        if (pInstance.start && pInstance.end) {
          const start: Date = new Date(pInstance.start);
          const end: Date = new Date(pInstance.end);
          totalDuration += end.valueOf() - start.valueOf();
          counter++;
        }
      }
      offset += limit;
    } while (processInstances.length > 0);

    return {
      workflowId: definition.id,
      name: definition.name,
      uri: await this.fetchWorkflowUri(workflowId),
      lastTriggeredMs: lastTriggered.getTime(),
      lastRunStatus:
        lastRunStatus.length > 0
          ? lastRunStatus.charAt(0).toUpperCase() +
            lastRunStatus.slice(1).toLowerCase()
          : undefined,
      type: this.extractWorkflowType(definition),
      avgDurationMs: counter ? totalDuration / counter : undefined,
      description: definition.description,
    };
  }
}<|MERGE_RESOLUTION|>--- conflicted
+++ resolved
@@ -217,11 +217,7 @@
         }
         const items = await Promise.all(
           workflowIds.map(async (workflowId: string) => {
-<<<<<<< HEAD
-            return this.getWorkflowOverview(workflowId);
-=======
             return this.fetchWorkflowOverview(workflowId);
->>>>>>> c4ddb7c5
           }),
         );
         return items.filter((item): item is WorkflowOverview => !!item);
@@ -231,23 +227,11 @@
       );
     } catch (error) {
       this.logger.error(
-<<<<<<< HEAD
-        `Error when fetching workflows for workflowoverview: ${error}`,
-=======
         `Error when fetching workflows for workflowOverview: ${error}`,
->>>>>>> c4ddb7c5
-      );
-    }
-    return undefined;
-  }
-<<<<<<< HEAD
-  public async fetchWorkflowOverview(
-    workflowId: string,
-  ): Promise<WorkflowOverview | undefined> {
-    return this.getWorkflowOverview(workflowId);
-  }
-=======
->>>>>>> c4ddb7c5
+      );
+    }
+    return undefined;
+  }
 
   public async fetchProcessInstances(): Promise<ProcessInstance[] | undefined> {
     const graphQlQuery =
@@ -488,11 +472,7 @@
     };
   }
 
-<<<<<<< HEAD
-  private async getWorkflowOverview(
-=======
   public async fetchWorkflowOverview(
->>>>>>> c4ddb7c5
     workflowId: string,
   ): Promise<WorkflowOverview | undefined> {
     const definition = await this.fetchWorkflowDefinition(workflowId);
