--- conflicted
+++ resolved
@@ -45,19 +45,11 @@
     "@backstage/backend-defaults": "^0.5.0",
     "@backstage/backend-plugin-api": "^1.0.0",
     "@backstage/errors": "^1.2.4",
-<<<<<<< HEAD
     "@backstage/integration": "^1.15.0",
     "@backstage/plugin-catalog-node": "^1.13.0",
     "@backstage/plugin-permission-common": "^0.8.1",
     "@backstage/plugin-permission-node": "^0.8.3",
-    "@janus-idp/backstage-plugin-bulk-import-common": "*",
-=======
-    "@backstage/integration": "^1.13.0",
-    "@backstage/plugin-catalog-node": "^1.12.4",
-    "@backstage/plugin-permission-common": "^0.8.0",
-    "@backstage/plugin-permission-node": "^0.8.0",
     "@janus-idp/backstage-plugin-bulk-import-common": "1.1.1",
->>>>>>> 46175f2a
     "@octokit/auth-app": "^6.0.3",
     "@octokit/rest": "^20.0.2",
     "ajv-formats": "^3.0.1",
@@ -69,25 +61,14 @@
     "openapi-backend": "^5.10.6"
   },
   "devDependencies": {
-<<<<<<< HEAD
     "@backstage/backend-test-utils": "1.0.0",
     "@backstage/catalog-client": "1.7.0",
     "@backstage/catalog-model": "1.7.0",
     "@backstage/cli": "0.27.1",
     "@backstage/config": "1.2.0",
     "@backstage/plugin-catalog-backend": "1.26.1",
-    "@janus-idp/cli": "*",
-    "@types/express": "*",
-=======
-    "@backstage/backend-test-utils": "0.4.4",
-    "@backstage/catalog-client": "^1.6.5",
-    "@backstage/catalog-model": "^1.5.0",
-    "@backstage/cli": "0.26.11",
-    "@backstage/config": "^1.2.0",
-    "@backstage/plugin-catalog-backend": "1.24.0",
     "@janus-idp/cli": "1.15.2",
-    "@types/express": "^*",
->>>>>>> 46175f2a
+    "@types/express": "4.17.1",
     "@types/supertest": "2.0.16",
     "msw": "1.3.3",
     "supertest": "6.3.4"
