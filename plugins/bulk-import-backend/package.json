--- conflicted
+++ resolved
@@ -64,22 +64,13 @@
     "openapi-backend": "^5.10.6"
   },
   "devDependencies": {
-<<<<<<< HEAD
+    "prettier": "3.3.3",
     "@backstage/backend-test-utils": "1.0.0",
     "@backstage/catalog-client": "1.7.0",
     "@backstage/catalog-model": "1.7.0",
     "@backstage/cli": "0.27.1",
     "@backstage/config": "1.2.0",
     "@backstage/plugin-catalog-backend": "1.26.1",
-=======
-    "prettier": "3.3.3",
-    "@backstage/backend-test-utils": "0.4.4",
-    "@backstage/catalog-client": "^1.6.5",
-    "@backstage/catalog-model": "^1.5.0",
-    "@backstage/cli": "0.26.11",
-    "@backstage/config": "^1.2.0",
-    "@backstage/plugin-catalog-backend": "1.24.0",
->>>>>>> bd102f0c
     "@janus-idp/cli": "1.15.2",
     "@types/express": "4.17.1",
     "@types/supertest": "2.0.16",
