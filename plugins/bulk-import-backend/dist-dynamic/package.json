--- conflicted
+++ resolved
@@ -38,15 +38,9 @@
   },
   "devDependencies": {},
   "peerDependencies": {
-<<<<<<< HEAD
-    "@janus-idp/backstage-plugin-audit-log-node": "*",
+    "@janus-idp/backstage-plugin-audit-log-node": "1.5.1",
     "@backstage/backend-defaults": "^0.5.0",
     "@backstage/backend-plugin-api": "^1.0.0",
-=======
-    "@janus-idp/backstage-plugin-audit-log-node": "1.5.1",
-    "@backstage/backend-defaults": "^0.4.1",
-    "@backstage/backend-plugin-api": "^0.7.0",
->>>>>>> 46175f2a
     "@backstage/errors": "^1.2.4",
     "@backstage/integration": "^1.15.0",
     "@backstage/plugin-catalog-node": "^1.13.0",
