--- conflicted
+++ resolved
@@ -36,12 +36,8 @@
     "prettier:fix": "prettier --ignore-unknown --write ."
   },
   "devDependencies": {
-<<<<<<< HEAD
+    "prettier": "3.3.3",
     "@backstage/cli": "0.27.1"
-=======
-    "prettier": "3.3.3",
-    "@backstage/cli": "0.26.11"
->>>>>>> bd102f0c
   },
   "dependencies": {
     "@backstage/plugin-permission-common": "^0.8.1"
