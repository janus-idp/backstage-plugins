--- conflicted
+++ resolved
@@ -33,20 +33,12 @@
     "prettier:fix": "prettier --ignore-unknown --write ."
   },
   "devDependencies": {
-<<<<<<< HEAD
+    "prettier": "3.3.3",
     "@backstage/backend-plugin-api": "1.0.0",
     "@backstage/backend-test-utils": "1.0.0",
     "@backstage/cli": "0.27.1",
     "@backstage/errors": "1.2.4",
     "@backstage/types": "1.1.1",
-=======
-    "prettier": "3.3.3",
-    "@backstage/backend-plugin-api": "^0.7.0",
-    "@backstage/backend-test-utils": "0.4.4",
-    "@backstage/cli": "0.26.11",
-    "@backstage/errors": "^1.2.4",
-    "@backstage/types": "^1.1.1",
->>>>>>> bd102f0c
     "@types/lodash": "4.17.5",
     "express": "4.19.2",
     "jest-express": "1.12.0"
