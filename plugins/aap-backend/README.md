# Ansible Automation Platform Backstage provider plugin

<<<<<<< HEAD
The Ansible Automation Platform (AAP) Backstage provider plugin synchronizes the AAP content including job templates into the [Backstage](https://backstage.io/) catalog.
=======
The AAP Backstage provider plugin synchronizes the AAP job templates and workflow job templates into the [Backstage](https://backstage.io/) catalog.
>>>>>>> 5bca8c0f

## For administrators

### Installation and configuration

The AAP Backstage provider plugin allows the configuration of one or multiple providers using the `app-config.yaml` configuration file of Backstage.

#### Procedure

1. Run the following command to install the AAP Backstage provider plugin:

   ```console
   yarn workspace backend add @janus-idp/backstage-plugin-aap-backend
   ```

1. Use `aap` marker to configure the `app-config.yaml` file of Backstage as follows:

   ```yaml title="app-config.yaml"
   catalog:
     providers:
       aap:
         dev:
           baseUrl: <URL>
           authorization: 'Bearer ${AAP_AUTH_TOKEN}'
           owner: <owner>
           system: <system>
           schedule: # optional; same options as in TaskScheduleDefinition
             # supports cron, ISO duration, "human duration" as used in code
             frequency: { minutes: 1 }
             # supports ISO duration, "human duration" as used in code
             timeout: { minutes: 1 }
   ```

1. Configure the scheduler using one of the following options:

   - Add the following code to the `packages/backend/src/plugins/catalog.ts` file if the scheduler is configured inside the `app-config.yaml` file:

     ```ts title="packages/backend/src/plugins/catalog.ts"
     /* highlight-add-next-line */
     import { AapResourceEntityProvider } from '@janus-idp/backstage-plugin-aap-backend';

     export default async function createPlugin(
       env: PluginEnvironment,
     ): Promise<Router> {
       const builder = await CatalogBuilder.create(env);

       /* ... other processors and/or providers ... */
       /* highlight-add-start */
       builder.addEntityProvider(
         AapResourceEntityProvider.fromConfig(env.config, {
           logger: env.logger,
           scheduler: env.scheduler,
         }),
       );
       /* highlight-add-end */

       const { processingEngine, router } = await builder.build();
       await processingEngine.start();
       return router;
     }
     ```

   - Add a schedule directly inside the `packages/backend/src/plugins/catalog.ts` file as follows:

     ```ts title="packages/backend/src/plugins/catalog.ts"
     /* highlight-add-next-line */
     import { AapResourceEntityProvider } from '@janus-idp/backstage-plugin-aap-backend';

     export default async function createPlugin(
       env: PluginEnvironment,
     ): Promise<Router> {
       const builder = await CatalogBuilder.create(env);

       /* ... other processors and/or providers ... */
       /* highlight-add-start */
       builder.addEntityProvider(
         AapResourceEntityProvider.fromConfig(env.config, {
           logger: env.logger,
           schedule: env.scheduler.createScheduledTaskRunner({
             frequency: { minutes: 1 },
             timeout: { minutes: 1 },
           }),
         }),
       );
       /* highlight-add-end */

       const { processingEngine, router } = await builder.build();
       await processingEngine.start();
       return router;
     }
     ```

### Troubleshooting

When you start your Backstage application, you can see the following log lines:

```log
[1] 2023-02-13T15:26:09.356Z catalog info Discovered ResourceEntity API type=plugin target=AapResourceEntityProvider:dev
[1] 2023-02-13T15:26:09.423Z catalog info Discovered ResourceEntity Red Hat Event (DEV, v1.2.0) type=plugin target=AapResourceEntityProvider:dev
[1] 2023-02-13T15:26:09.620Z catalog info Discovered ResourceEntity Red Hat Event (TEST, v1.1.0) type=plugin target=AapResourceEntityProvider:dev
[1] 2023-02-13T15:26:09.819Z catalog info Discovered ResourceEntity Red Hat Event (PROD, v1.1.0) type=plugin target=AapResourceEntityProvider:dev
[1] 2023-02-13T15:26:09.819Z catalog info Applying the mutation with 3 entities type=plugin target=AapResourceEntityProvider:dev
```

## For users

### Accessing job templates from Ansible Automation Platform in Backstage

Once the AAP Backstage provider plugin is configured successfully, it synchronizes the job templates from AAP and displays them in the Backstage Catalog page as Resources.

#### Prerequisites

- Your Backstage application is installed and running.
- You have installed the AAP Backstage provider plugin. For installation and configuration instructions, see [Installation and configuration](#installation-and-configuration).

#### Procedure

1. Open your Backstage application and Go to the **Catalog** page.
1. Select **Resource** from the **Kind** drop-down and **job_template** from the **Type** drop-down on the left side of the page.

   ![aap-backend-plugin-backstage](./images/aap-backend-plugin-user1.png)

   A list of all the available job templates from AAP appears on the page.

   **NOTE**: The imported job templates from AAP in Backstage follow the `{jobTemplateName}-{orgName}-{envNameInConfig}` naming syntax without white spaces. For example, in the Demo_Job_Template-Default-Stage, Demo_Job_Template is `jobTemplateName`, Default is `orgName`, and Stage is `envNameInConfig`.

1. Select a job template from the list.

   The **OVERVIEW** tab appears containing different cards, such as:

   - **About**: Provides detailed information about the job template.
   - **Relations**: Displays the visual representation of the job template and associated aspects.
   - **Links**: Contains links to the AAP dashboard and the details page of the job template.
   - **Has subcomponents**: Displays a list of associated subcomponents.

     ![aap-backend-plugin-backstage-details](./images/aap-backend-plugin-user2.png)<|MERGE_RESOLUTION|>--- conflicted
+++ resolved
@@ -1,10 +1,7 @@
 # Ansible Automation Platform Backstage provider plugin
 
-<<<<<<< HEAD
+
 The Ansible Automation Platform (AAP) Backstage provider plugin synchronizes the AAP content including job templates into the [Backstage](https://backstage.io/) catalog.
-=======
-The AAP Backstage provider plugin synchronizes the AAP job templates and workflow job templates into the [Backstage](https://backstage.io/) catalog.
->>>>>>> 5bca8c0f
 
 ## For administrators
 
