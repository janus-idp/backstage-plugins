{
  "name": "@janus-idp/backstage-plugin-aap-backend",
  "version": "2.0.4",
  "main": "src/index.ts",
  "types": "src/index.ts",
  "license": "Apache-2.0",
  "publishConfig": {
    "access": "public"
  },
  "backstage": {
    "role": "backend-plugin-module",
    "supported-versions": "1.31.3",
    "pluginId": "catalog",
    "pluginPackage": "@backstage/plugin-catalog-backend"
  },
  "exports": {
    ".": "./src/index.ts",
    "./package.json": "./package.json"
  },
  "typesVersions": {
    "*": {
      "package.json": [
        "package.json"
      ]
    }
  },
  "scripts": {
    "build": "backstage-cli package build",
    "clean": "backstage-cli package clean",
    "export-dynamic": "janus-cli package export-dynamic-plugin --no-embed-as-dependencies",
    "lint:check": "backstage-cli package lint",
    "lint:fix": "backstage-cli package lint --fix",
    "postpack": "backstage-cli package postpack",
    "postversion": "yarn run export-dynamic",
    "prepack": "backstage-cli package prepack",
    "start": "backstage-cli package start",
    "test": "backstage-cli package test --passWithNoTests --coverage",
    "tsc": "tsc",
    "prettier:check": "prettier --ignore-unknown --check .",
    "prettier:fix": "prettier --ignore-unknown --write ."
  },
  "dependencies": {
    "@backstage/backend-plugin-api": "^1.0.0",
    "@backstage/catalog-model": "^1.7.0",
    "@backstage/errors": "^1.2.4",
    "@backstage/plugin-catalog-node": "^1.13.0"
  },
  "devDependencies": {
<<<<<<< HEAD
    "@backstage/backend-defaults": "0.5.0",
=======
    "prettier": "3.3.3",
    "@backstage/backend-defaults": "0.4.1",
>>>>>>> bd102f0c
    "@backstage/config": "1.2.0",
    "@backstage/backend-test-utils": "1.0.0",
    "@backstage/cli": "0.27.1",
    "@backstage/plugin-catalog-backend": "1.26.1",
    "@janus-idp/cli": "1.15.2",
    "@types/supertest": "2.0.16",
    "msw": "1.3.3",
    "supertest": "6.3.4"
  },
  "files": [
    "dist",
    "config.d.ts",
    "dist-dynamic/*.*",
    "dist-dynamic/dist/**",
    "app-config.janus-idp.yaml"
  ],
  "configSchema": "config.d.ts",
  "repository": {
    "type": "git",
    "url": "https://github.com/janus-idp/backstage-plugins",
    "directory": "plugins/aap-backend"
  },
  "keywords": [
    "support:tech-preview",
    "lifecycle:active",
    "backstage",
    "plugin"
  ],
  "homepage": "https://red.ht/rhdh",
  "bugs": "https://github.com/janus-idp/backstage-plugins/issues",
  "maintainers": [
    "@janus-idp/maintainers-plugins"
  ],
  "author": "Red Hat"
}<|MERGE_RESOLUTION|>--- conflicted
+++ resolved
@@ -46,12 +46,8 @@
     "@backstage/plugin-catalog-node": "^1.13.0"
   },
   "devDependencies": {
-<<<<<<< HEAD
+    "prettier": "3.3.3",
     "@backstage/backend-defaults": "0.5.0",
-=======
-    "prettier": "3.3.3",
-    "@backstage/backend-defaults": "0.4.1",
->>>>>>> bd102f0c
     "@backstage/config": "1.2.0",
     "@backstage/backend-test-utils": "1.0.0",
     "@backstage/cli": "0.27.1",
