{
  "name": "@janus-idp/backstage-plugin-aap-backend",
  "version": "2.0.3",
  "main": "src/index.ts",
  "types": "src/index.ts",
  "license": "Apache-2.0",
  "publishConfig": {
    "access": "public"
  },
  "backstage": {
    "role": "backend-plugin-module",
    "supported-versions": "1.31.3",
    "pluginId": "catalog",
    "pluginPackage": "@backstage/plugin-catalog-backend"
  },
  "exports": {
    ".": "./src/index.ts",
    "./package.json": "./package.json"
  },
  "typesVersions": {
    "*": {
      "package.json": [
        "package.json"
      ]
    }
  },
  "scripts": {
    "build": "backstage-cli package build",
    "clean": "backstage-cli package clean",
    "export-dynamic": "janus-cli package export-dynamic-plugin --no-embed-as-dependencies",
    "lint": "backstage-cli package lint",
    "postpack": "backstage-cli package postpack",
    "postversion": "yarn run export-dynamic",
    "prepack": "backstage-cli package prepack",
    "start": "backstage-cli package start",
    "test": "backstage-cli package test --passWithNoTests --coverage",
    "tsc": "tsc"
  },
  "dependencies": {
    "@backstage/backend-plugin-api": "^1.0.0",
    "@backstage/catalog-model": "^1.7.0",
    "@backstage/errors": "^1.2.4",
    "@backstage/plugin-catalog-node": "^1.13.0"
  },
  "devDependencies": {
    "@backstage/backend-defaults": "0.5.0",
    "@backstage/config": "1.2.0",
<<<<<<< HEAD
    "@backstage/backend-test-utils": "1.0.0",
    "@backstage/cli": "0.27.1",
    "@backstage/plugin-catalog-backend": "1.26.1",
    "@janus-idp/cli": "*",
=======
    "@backstage/backend-test-utils": "0.4.4",
    "@backstage/cli": "0.26.11",
    "@backstage/plugin-catalog-backend": "1.24.0",
    "@janus-idp/cli": "1.15.2",
>>>>>>> 46175f2a
    "@types/supertest": "2.0.16",
    "msw": "1.3.3",
    "supertest": "6.3.4"
  },
  "files": [
    "dist",
    "config.d.ts",
    "dist-dynamic/*.*",
    "dist-dynamic/dist/**",
    "app-config.janus-idp.yaml"
  ],
  "configSchema": "config.d.ts",
  "repository": {
    "type": "git",
    "url": "https://github.com/janus-idp/backstage-plugins",
    "directory": "plugins/aap-backend"
  },
  "keywords": [
    "support:tech-preview",
    "lifecycle:active",
    "backstage",
    "plugin"
  ],
  "homepage": "https://red.ht/rhdh",
  "bugs": "https://github.com/janus-idp/backstage-plugins/issues",
  "maintainers": [
    "@janus-idp/maintainers-plugins"
  ],
  "author": "Red Hat"
}<|MERGE_RESOLUTION|>--- conflicted
+++ resolved
@@ -45,17 +45,10 @@
   "devDependencies": {
     "@backstage/backend-defaults": "0.5.0",
     "@backstage/config": "1.2.0",
-<<<<<<< HEAD
     "@backstage/backend-test-utils": "1.0.0",
     "@backstage/cli": "0.27.1",
     "@backstage/plugin-catalog-backend": "1.26.1",
-    "@janus-idp/cli": "*",
-=======
-    "@backstage/backend-test-utils": "0.4.4",
-    "@backstage/cli": "0.26.11",
-    "@backstage/plugin-catalog-backend": "1.24.0",
     "@janus-idp/cli": "1.15.2",
->>>>>>> 46175f2a
     "@types/supertest": "2.0.16",
     "msw": "1.3.3",
     "supertest": "6.3.4"
