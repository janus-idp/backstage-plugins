--- conflicted
+++ resolved
@@ -51,15 +51,9 @@
     "yn": "^4.0.0"
   },
   "devDependencies": {
-<<<<<<< HEAD
-    "@backstage/cli": "0.26.5",
-    "@types/express": "4.17.20",
-    "@types/node": "18.18.5",
-=======
-    "@backstage/cli": "0.26.4",
+    "@backstage/cli": "0.26.6",
     "@types/express": "4.17.21",
     "@types/node": "18.19.33",
->>>>>>> eeedf0cd
     "@types/supertest": "2.0.16",
     "knex-mock-client": "2.0.1",
     "msw": "1.3.3",
