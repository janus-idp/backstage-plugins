<<<<<<< HEAD
=======
import React from 'react';
>>>>>>> 9b6649f1
import classNames from 'classnames';
import * as React from 'react';
import { MEMO } from '../../const';
import { resourceModels } from '../../models';
import { kindToAbbr } from '../utils/getResources';

import './ResourceName.css';

export type ResourceIconProps = {
  className?: string;
  kind: string;
};

export const ResourceIcon = ({ className, kind }: ResourceIconProps) => {
  // if no kind, return null so an empty icon isn't rendered
  if (!kind) {
    return null;
  }
  const kindObj = resourceModels[kind];
  const kindStr = kindObj?.kind;
  const memoKey = className ? `${kind}/${className}` : kind;
  if (MEMO[memoKey]) {
    return MEMO[memoKey];
  }

  const backgroundColor = kindObj?.color;
  const klass = classNames(
    `bs-topology-resource-icon bs-topology-resource-${kindStr.toLowerCase()}`,
    className,
  );
  const iconLabel = kindObj?.abbr || kindToAbbr(kindStr);

  const rendered = (
    <span className={klass} title={kindStr} style={{ backgroundColor }}>
      {iconLabel}
    </span>
  );
  if (kindObj) {
    MEMO[memoKey] = rendered;
  }

  return rendered;
};

export type ResourceNameProps = {
  kind: string;
  name: string;
  large?: boolean;
};

export const ResourceName = ({ kind, name, large }: ResourceNameProps) => (
  <span className="bs-topology-resource-item">
    <ResourceIcon
      kind={kind}
      className={large ? 'bs-topology-resource-icon--lg' : ''}
    />{' '}
    <span
      className={
        large
          ? 'bs-topology-resource-item__resource-name--lg'
          : 'bs-topology-resource-item__resource-name'
      }
    >
      {name}
    </span>
  </span>
);

export default ResourceName;<|MERGE_RESOLUTION|>--- conflicted
+++ resolved
@@ -1,9 +1,5 @@
-<<<<<<< HEAD
-=======
+import classNames from 'classnames';
 import React from 'react';
->>>>>>> 9b6649f1
-import classNames from 'classnames';
-import * as React from 'react';
 import { MEMO } from '../../const';
 import { resourceModels } from '../../models';
 import { kindToAbbr } from '../utils/getResources';
