--- conflicted
+++ resolved
@@ -1,14 +1,10 @@
-<<<<<<< HEAD
-=======
-import React from 'react';
->>>>>>> 9b6649f1
 import {
   BanIcon,
   HourglassHalfIcon,
   SyncAltIcon,
   UnknownIcon,
 } from '@patternfly/react-icons';
-import * as React from 'react';
+import React from 'react';
 import StatusIconAndText from './StatusIconAndText';
 import { GreenCheckCircleIcon, RedExclamationCircleIcon } from './icons';
 
