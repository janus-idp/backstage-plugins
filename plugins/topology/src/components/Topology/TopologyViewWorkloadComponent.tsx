<<<<<<< HEAD
import { InfoCard, Progress } from '@backstage/core-components';
=======
import React from 'react';
>>>>>>> 9b6649f1
import {
  BaseNode,
  SELECTION_EVENT,
  SelectionEventListener,
  TopologyView,
  VisualizationSurface,
  useEventListener,
  useVisualizationController,
} from '@patternfly/react-topology';
import * as React from 'react';
import { TYPE_WORKLOAD } from '../../const';
import { K8sResourcesContext } from '../../hooks/K8sResourcesContext';
import { useSideBar } from '../../hooks/useSideBar';
import { useWorkloadsWatcher } from '../../hooks/useWorkloadWatcher';
import { ClusterErrors } from '../../types/types';
import { TopologyControlBar } from './TopologyControlBar';
import { TopologyEmptyState } from './TopologyEmptyState';
import TopologyErrorPanel from './TopologyErrorPanel';
import TopologyToolbar from './TopologyToolbar';

import './TopologyToolbar.css';

type TopologyViewWorkloadComponentProps = {
  useToolbar?: boolean;
};

const TopologyViewWorkloadComponent = ({
  useToolbar = false,
}: TopologyViewWorkloadComponentProps) => {
  const [selectedIds, setSelectedIds] = React.useState<string[]>([]);
  const controller = useVisualizationController();
  const layout = 'ColaNoForce';
  const { loaded, dataModel } = useWorkloadsWatcher();
  const { clusters, selectedClusterErrors, responseError } =
    React.useContext(K8sResourcesContext);
  const [sideBar, sideBarOpen, selectedId, setSideBarOpen, setSelectedNode] =
    useSideBar(selectedIds);

  const allErrors: ClusterErrors = [
    ...(responseError ? [{ message: responseError }] : []),
    ...(selectedClusterErrors ?? []),
  ];

  React.useEffect(() => {
    if (loaded && dataModel) {
      const model = {
        graph: {
          id: 'g1',
          type: 'graph',
          layout,
        },
        ...dataModel,
      };
      controller.fromModel(model, false);
    }
  }, [layout, loaded, dataModel, controller]);

  React.useEffect(() => {
    if (dataModel) {
      const selectedNode: BaseNode | null = selectedId
        ? (controller.getElementById(selectedId) as BaseNode)
        : null;
      setSelectedNode(selectedNode);
      if (selectedNode && selectedNode.getType() === TYPE_WORKLOAD)
        setSideBarOpen(true);
      else {
        setSideBarOpen(false);
      }
    }
  }, [controller, dataModel, selectedId, setSelectedNode, setSideBarOpen]);

  useEventListener<SelectionEventListener>(SELECTION_EVENT, ids => {
    setSelectedIds(ids);
  });

  if (!loaded)
    return (
      <div data-testid="topology-progress">
        <Progress />
      </div>
    );

  return (
    <>
      {allErrors && allErrors.length > 0 && (
        <TopologyErrorPanel allErrors={allErrors} />
      )}
      <InfoCard className="bs-topology-wrapper" divider={false}>
        {clusters.length < 1 ? (
          <TopologyEmptyState />
        ) : (
          <TopologyView
            controlBar={
              loaded &&
              dataModel?.nodes?.length > 0 && (
                <TopologyControlBar controller={controller} />
              )
            }
            viewToolbar={useToolbar && <TopologyToolbar />}
            sideBar={sideBar}
            sideBarResizable
            sideBarOpen={sideBarOpen}
            minSideBarSize="400px"
          >
            {loaded && dataModel?.nodes?.length === 0 ? (
              <TopologyEmptyState />
            ) : (
              <VisualizationSurface state={{ selectedIds }} />
            )}
          </TopologyView>
        )}
      </InfoCard>
    </>
  );
};

export default TopologyViewWorkloadComponent;<|MERGE_RESOLUTION|>--- conflicted
+++ resolved
@@ -1,8 +1,4 @@
-<<<<<<< HEAD
 import { InfoCard, Progress } from '@backstage/core-components';
-=======
-import React from 'react';
->>>>>>> 9b6649f1
 import {
   BaseNode,
   SELECTION_EVENT,
@@ -12,7 +8,7 @@
   useEventListener,
   useVisualizationController,
 } from '@patternfly/react-topology';
-import * as React from 'react';
+import React from 'react';
 import { TYPE_WORKLOAD } from '../../const';
 import { K8sResourcesContext } from '../../hooks/K8sResourcesContext';
 import { useSideBar } from '../../hooks/useSideBar';
