<<<<<<< HEAD
import { V1Deployment, V1OwnerReference } from '@kubernetes/client-node';
=======
import React from 'react';
>>>>>>> 9b6649f1
import {
  Split,
  SplitItem,
  Timestamp,
  TimestampFormat,
} from '@patternfly/react-core';
import { BaseNode } from '@patternfly/react-topology';
import * as React from 'react';
import { DeploymentModel } from '../../../models';
import PodSet from '../../Pods/PodSet';
import TopologyDeploymentDetails from './TopologyDeploymentDetails';
import TopologyResourceLabels from './TopologyResourceLabels';
import TopologySideBarDetailsItem from './TopologySideBarDetailsItem';

import './TopologyDetailsTabPanel.css';

type TopologyDetailsTabPanelProps = { node: BaseNode };

const TopologyDetailsTabPanel = ({ node }: TopologyDetailsTabPanelProps) => {
  const { width, height } = node.getDimensions();
  const data = node.getData();
  const resource = data.resource;
  const resourceKind = resource.kind;
  const size = Math.min(width, height);
  const donutStatus = data.data?.podsData;
  const cx = width / 2;
  const cy = height / 2;

  return (
    <div className="topology-details-tab" data-testid="details-tab">
      {donutStatus && (
        <Split className="topology-side-bar-pod-ring">
          <SplitItem>
            <PodSet
              size={size}
              x={cx}
              y={cy}
              data={donutStatus}
              showPodCount
              standalone
            />
          </SplitItem>
          <SplitItem isFilled />
        </Split>
      )}
      <div className="topology-workload-details">
        <dl>
          <TopologySideBarDetailsItem label="Name">
            {resource.metadata?.name}
          </TopologySideBarDetailsItem>
          <TopologySideBarDetailsItem label="Namespace">
            {resource.metadata?.namespace}
          </TopologySideBarDetailsItem>
          <TopologySideBarDetailsItem label="Labels" emptyText="No labels">
            {resource.metadata?.labels && (
              <TopologyResourceLabels
                labels={resource.metadata.labels}
                dataTest="label-list"
              />
            )}
          </TopologySideBarDetailsItem>
          <TopologySideBarDetailsItem
            label="Annotations"
            emptyText="No annotations"
          >
            {resource.metadata?.annotations && (
              <TopologyResourceLabels
                labels={resource.metadata.annotations}
                dataTest="annotation-list"
              />
            )}
          </TopologySideBarDetailsItem>
          <TopologySideBarDetailsItem label="Created at">
            <Timestamp
              date={resource.metadata?.creationTimestamp}
              dateFormat={TimestampFormat.medium}
              timeFormat={TimestampFormat.short}
            />
          </TopologySideBarDetailsItem>
          <TopologySideBarDetailsItem label="Owner" emptyText="No owner">
            {resource.metadata?.ownerReferences && (
              <ul data-testid="owner-list">
                <div>
                  {(resource.metadata.ownerReferences ?? []).map(
                    (o: V1OwnerReference) => (
                      <li key={o.uid}>{o.name}</li>
                    ),
                  )}
                </div>
              </ul>
            )}
          </TopologySideBarDetailsItem>
        </dl>
      </div>
      {resourceKind === DeploymentModel.kind ? (
        <TopologyDeploymentDetails resource={resource as V1Deployment} />
      ) : null}
    </div>
  );
};

export default TopologyDetailsTabPanel;<|MERGE_RESOLUTION|>--- conflicted
+++ resolved
@@ -1,8 +1,4 @@
-<<<<<<< HEAD
 import { V1Deployment, V1OwnerReference } from '@kubernetes/client-node';
-=======
-import React from 'react';
->>>>>>> 9b6649f1
 import {
   Split,
   SplitItem,
@@ -10,7 +6,7 @@
   TimestampFormat,
 } from '@patternfly/react-core';
 import { BaseNode } from '@patternfly/react-topology';
-import * as React from 'react';
+import React from 'react';
 import { DeploymentModel } from '../../../models';
 import PodSet from '../../Pods/PodSet';
 import TopologyDeploymentDetails from './TopologyDeploymentDetails';
