<<<<<<< HEAD
=======
import React from 'react';
>>>>>>> 9b6649f1
import { Typography } from '@material-ui/core';
import { Split, SplitItem, Stack, StackItem } from '@patternfly/react-core';
import * as React from 'react';
import ResourceName from '../../../common/components/ResourceName';
import { resourceModels } from '../../../models';
import { K8sWorkloadResource } from '../../../types/types';

import './TopologySideBarHeading.css';

type TopologySideBarHeadingProps = { resource: K8sWorkloadResource };

const TopologySideBarHeading = ({ resource }: TopologySideBarHeadingProps) => {
  const resourceName = resource.metadata?.name;
  const resourceKind = resource.kind ?? '';
  return (
    <Stack className="topology-side-bar-heading">
      <StackItem>
        <Split className="topology-side-bar-heading-label">
          {resourceModels[resourceKind] ? (
            <SplitItem style={{ marginRight: 'var(--pf-global--spacer--sm)' }}>
              <ResourceName
                kind={resourceKind}
                name={resourceName ?? ''}
                large
              />
            </SplitItem>
          ) : (
            <SplitItem>
              <Typography variant="h6">{resourceName}</Typography>
            </SplitItem>
          )}
        </Split>
      </StackItem>
      {!resourceModels[resourceKind] && (
        <StackItem>
          <Typography color="textSecondary" variant="body1">
            {resourceKind}
          </Typography>
        </StackItem>
      )}
    </Stack>
  );
};

export default TopologySideBarHeading;<|MERGE_RESOLUTION|>--- conflicted
+++ resolved
@@ -1,10 +1,6 @@
-<<<<<<< HEAD
-=======
-import React from 'react';
->>>>>>> 9b6649f1
 import { Typography } from '@material-ui/core';
 import { Split, SplitItem, Stack, StackItem } from '@patternfly/react-core';
-import * as React from 'react';
+import React from 'react';
 import ResourceName from '../../../common/components/ResourceName';
 import { resourceModels } from '../../../models';
 import { K8sWorkloadResource } from '../../../types/types';
