<<<<<<< HEAD
=======
import React from 'react';
>>>>>>> 9b6649f1
import { Divider } from '@material-ui/core';
import { BaseNode } from '@patternfly/react-topology';
import * as React from 'react';
import TopologySideBarBody from './TopologySideBarBody';
import TopologySideBarHeading from './TopologySideBarHeading';

import './TopologySideBarContent.css';

type TopologySideBarContentProps = { node: BaseNode };

const TopologySideBarContent = ({ node }: TopologySideBarContentProps) => {
  return (
    <div className="topology-side-bar-content">
      <TopologySideBarHeading resource={node.getData().resource} />
      <Divider />
      <TopologySideBarBody node={node} />
    </div>
  );
};

export default TopologySideBarContent;<|MERGE_RESOLUTION|>--- conflicted
+++ resolved
@@ -1,10 +1,6 @@
-<<<<<<< HEAD
-=======
-import React from 'react';
->>>>>>> 9b6649f1
 import { Divider } from '@material-ui/core';
 import { BaseNode } from '@patternfly/react-topology';
-import * as React from 'react';
+import React from 'react';
 import TopologySideBarBody from './TopologySideBarBody';
 import TopologySideBarHeading from './TopologySideBarHeading';
 
