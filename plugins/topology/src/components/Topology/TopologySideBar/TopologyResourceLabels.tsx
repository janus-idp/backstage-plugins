--- conflicted
+++ resolved
@@ -1,9 +1,5 @@
-<<<<<<< HEAD
-=======
+import { Label } from '@patternfly/react-core';
 import React from 'react';
->>>>>>> 9b6649f1
-import { Label } from '@patternfly/react-core';
-import * as React from 'react';
 
 import './TopologyResourceLabels.css';
 
