--- conflicted
+++ resolved
@@ -1,11 +1,6 @@
-<<<<<<< HEAD
 import { Divider, Tab, Tabs } from '@material-ui/core';
 import { BaseNode } from '@patternfly/react-topology';
-import * as React from 'react';
-=======
 import React from 'react';
-import { Tabs, Tab, Divider } from '@material-ui/core';
->>>>>>> 9b6649f1
 import TopologyDetailsTabPanel from './TopologyDetailsTabPanel';
 import TopologyResourcesTabPanel from './TopologyResourcesTabPanel';
 
