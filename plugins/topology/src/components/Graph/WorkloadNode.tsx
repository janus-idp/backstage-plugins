<<<<<<< HEAD
=======
import React from 'react';
>>>>>>> 9b6649f1
import {
  getDefaultShapeDecoratorCenter,
  GraphElement,
  isNode,
  Node,
  NodeStatus,
  observer,
  ScaleDetailsLevel,
  TopologyQuadrant,
  useHover,
  useVisualizationController,
  WithDragNodeProps,
  WithSelectionProps,
} from '@patternfly/react-topology';
import * as React from 'react';
import { calculateRadius, getPodStatus } from '../../utils/workload-node-utils';
import { AllPodStatus } from '../Pods/pod';
import PodSet, { podSetInnerRadius } from '../Pods/PodSet';
import BaseNode from './BaseNode';
import { UrlDecorator } from './decorators/UrlDecorator';

import './WorkloadNode.css';

const POD_STATUS_NORMAL = 1;
const POD_STATUS_WARNING = 2;
const POD_STATUS_DANGER = 3;

const getNodePodStatus = (podStatus: AllPodStatus): number => {
  switch (podStatus) {
    case AllPodStatus.Failed:
    case AllPodStatus.CrashLoopBackOff:
    case AllPodStatus.ErrImagePull:
      return POD_STATUS_DANGER;
    case AllPodStatus.Warning:
      return POD_STATUS_WARNING;
    default:
      return POD_STATUS_NORMAL;
  }
};

const getAggregateStatus = (donutStatus: any): NodeStatus => {
  const worstPodStatus =
    donutStatus?.pods?.reduce((acc: any, pod: any) => {
      return Math.max(acc, getNodePodStatus(getPodStatus(pod)));
    }, POD_STATUS_NORMAL) ?? NodeStatus.default;

  if (worstPodStatus === POD_STATUS_DANGER) {
    return NodeStatus.danger;
  }
  if (worstPodStatus === POD_STATUS_WARNING) {
    return NodeStatus.warning;
  }
  return NodeStatus.default;
};

type InnerWorkloadNodeProps = {
  element: Node;
} & Partial<WithSelectionProps & WithDragNodeProps>;

const InnerWorkloadNode = observer(
  ({ element, onSelect, ...rest }: InnerWorkloadNodeProps) => {
    const data = element.getData();
    const { width, height } = element.getDimensions();
    const workloadData = data.data;
    const donutStatus = workloadData.podsData;
    const [hover, hoverRef] = useHover();
    const size = Math.min(width, height);
    const { decoratorRadius } = calculateRadius(size);
    const cx = width / 2;
    const cy = height / 2;
    const controller = useVisualizationController();
    const detailsLevel = controller.getGraph().getDetailsLevel();
    const showDetails = hover || detailsLevel !== ScaleDetailsLevel.low;
    const onNodeSelect = (e: React.MouseEvent) => {
      const params = new URLSearchParams(window.location.search);
      params.set('selectedId', element.getId());
      history.replaceState(null, '', `?${params.toString()}`);
      if (onSelect) onSelect(e);
    };

    const urlDecorator = React.useMemo(() => {
      if (!workloadData?.url) {
        return null;
      }
      const { x, y } = getDefaultShapeDecoratorCenter(
        TopologyQuadrant.upperRight,
        element,
      );
      const offset = decoratorRadius * 0.4;
      return (
        <UrlDecorator
          url={workloadData.url}
          radius={decoratorRadius}
          x={x + offset}
          y={y - offset}
        />
      );
    }, [workloadData?.url, element, decoratorRadius]);

    return (
      <g className="tp-workload-node">
        <BaseNode
          className="tp-workload-node"
          hoverRef={hoverRef as (node: Element) => () => void}
          innerRadius={podSetInnerRadius(size, donutStatus)}
          kind={workloadData?.kind}
          element={element}
          nodeStatus={
            !showDetails ? getAggregateStatus(donutStatus) : undefined
          }
          attachments={showDetails && urlDecorator}
          onSelect={onNodeSelect}
          {...rest}
        >
          {donutStatus && showDetails ? (
            <PodSet size={size} x={cx} y={cy} data={donutStatus} showPodCount />
          ) : null}
        </BaseNode>
      </g>
    );
  },
);

type WorkloadNodeProps = {
  element?: GraphElement;
} & Partial<WithSelectionProps & WithDragNodeProps>;

const WorkloadNode = ({ element, ...rest }: WorkloadNodeProps) =>
  !element || !isNode(element) ? null : (
    <InnerWorkloadNode element={element} {...rest} />
  );

export default WorkloadNode;<|MERGE_RESOLUTION|>--- conflicted
+++ resolved
@@ -1,7 +1,3 @@
-<<<<<<< HEAD
-=======
-import React from 'react';
->>>>>>> 9b6649f1
 import {
   getDefaultShapeDecoratorCenter,
   GraphElement,
@@ -16,7 +12,7 @@
   WithDragNodeProps,
   WithSelectionProps,
 } from '@patternfly/react-topology';
-import * as React from 'react';
+import React from 'react';
 import { calculateRadius, getPodStatus } from '../../utils/workload-node-utils';
 import { AllPodStatus } from '../Pods/pod';
 import PodSet, { podSetInnerRadius } from '../Pods/PodSet';
