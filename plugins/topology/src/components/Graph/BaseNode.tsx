<<<<<<< HEAD
=======
import React from 'react';
import classNames from 'classnames';
>>>>>>> 9b6649f1
import {
  BadgeLocation,
  DEFAULT_LAYER,
  DefaultNode,
  Layer,
  Node,
  NodeStatus,
  ScaleDetailsLevel,
  TOP_LAYER,
  WithDragNodeProps,
  WithSelectionProps,
  observer,
  useCombineRefs,
  useHover,
} from '@patternfly/react-topology';
import classNames from 'classnames';
import * as React from 'react';
import { getKindAbbrColor } from '../../utils/workload-node-utils';

import './BaseNode.css';

type BaseNodeProps = {
  className?: string;
  innerRadius?: number;
  icon?: string;
  kind?: string;
  labelIcon?: React.ReactNode;
  labelIconPadding?: number;
  badge?: string;
  badgeColor?: string;
  badgeTextColor?: string;
  badgeBorderColor?: string;
  badgeClassName?: string;
  badgeLocation?: BadgeLocation;
  attachments?: React.ReactNode;
  element: Node;
  hoverRef?: (node: Element) => () => void;
  dragging?: boolean;
  nodeStatus?: NodeStatus;
  showStatusBackground?: boolean;
  alertVariant?: NodeStatus;
} & Partial<WithSelectionProps> &
  Partial<WithDragNodeProps>;

const BaseNode = ({
  className,
  innerRadius = 10,
  icon,
  kind,
  element,
  hoverRef,
  children,
  alertVariant,
  ...rest
}: React.PropsWithChildren<BaseNodeProps>) => {
  const [hover, internalHoverRef] = useHover();
  const nodeHoverRefs = useCombineRefs(
    internalHoverRef,
    hoverRef as React.Ref<Element>,
  );
  const { width, height } = element.getDimensions();
  const cx = width / 2;
  const cy = height / 2;
  const iconRadius = innerRadius * 0.9;

  const detailsLevel = element.getController().getGraph().getDetailsLevel();
  const showDetails = hover || detailsLevel !== ScaleDetailsLevel.low;
  const kindData = kind && getKindAbbrColor(kind);
  const badgeClassName = kindData
    ? classNames(
        'bs-topology-base-node-resource-icon',
        `bs-topology-base-node-resource-icon-${kindData.kindStr.toLowerCase()}`,
      )
    : '';

  return (
    <Layer id={hover ? TOP_LAYER : DEFAULT_LAYER}>
      <g
        ref={nodeHoverRefs as React.LegacyRef<SVGGElement>}
        data-test-id={element.getLabel()}
      >
        <DefaultNode
          className={classNames('bs-topology-base-node', className)}
          element={element}
          showLabel={showDetails}
          scaleNode={hover && detailsLevel !== ScaleDetailsLevel.high}
          badge={kindData && kindData.kindAbbr}
          badgeColor={kindData && kindData.kindColor}
          badgeTextColor="var(--pf-global--palette--white)"
          showStatusBackground={!showDetails}
          badgeClassName={badgeClassName}
          {...rest}
        >
          <g data-test-id="base-node-handler">
            {icon && showDetails && (
              <>
                <circle
                  fill="var(--pf-global--palette--white)"
                  cx={cx}
                  cy={cy}
                  r={innerRadius + 6}
                />
                <image
                  x={cx - iconRadius}
                  y={cy - iconRadius}
                  width={iconRadius * 2}
                  height={iconRadius * 2}
                  xlinkHref={icon}
                />
              </>
            )}
            {showDetails && children}
          </g>
        </DefaultNode>
      </g>
    </Layer>
  );
};

export default observer(BaseNode);<|MERGE_RESOLUTION|>--- conflicted
+++ resolved
@@ -1,8 +1,3 @@
-<<<<<<< HEAD
-=======
-import React from 'react';
-import classNames from 'classnames';
->>>>>>> 9b6649f1
 import {
   BadgeLocation,
   DEFAULT_LAYER,
@@ -19,7 +14,7 @@
   useHover,
 } from '@patternfly/react-topology';
 import classNames from 'classnames';
-import * as React from 'react';
+import React from 'react';
 import { getKindAbbrColor } from '../../utils/workload-node-utils';
 
 import './BaseNode.css';
