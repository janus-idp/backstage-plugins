--- conflicted
+++ resolved
@@ -33,15 +33,9 @@
     "@backstage/plugin-catalog-react": "^1.12.0",
     "@backstage/plugin-home": "^0.7.4",
     "@backstage/plugin-permission-react": "^0.4.22",
-<<<<<<< HEAD
     "@backstage/plugin-search-react": "^1.7.11",
     "@backstage/theme": "^0.5.5",
-    "@janus-idp/backstage-plugin-ocm-common": "3.0.1",
-=======
-    "@backstage/plugin-search-react": "^1.7.10",
-    "@backstage/theme": "^0.5.3",
     "@janus-idp/backstage-plugin-ocm-common": "3.0.2",
->>>>>>> a3b416d0
     "@material-ui/core": "^4.9.13",
     "@material-ui/icons": "^4.11.3",
     "@material-ui/lab": "^4.0.0-alpha.45",
@@ -55,23 +49,13 @@
     "react-dom": "^16.13.1 || ^17.0.0 || ^18.0.0"
   },
   "devDependencies": {
-<<<<<<< HEAD
     "@backstage/cli": "0.26.6",
     "@backstage/core-app-api": "1.12.5",
     "@backstage/dev-utils": "1.0.32",
     "@backstage/plugin-catalog": "1.20.0",
     "@backstage/test-utils": "1.5.5",
-    "@janus-idp/cli": "1.8.7",
-    "@redhat-developer/red-hat-developer-hub-theme": "0.0.40",
-=======
-    "@backstage/cli": "0.26.4",
-    "@backstage/core-app-api": "1.12.4",
-    "@backstage/dev-utils": "1.0.31",
-    "@backstage/plugin-catalog": "1.19.0",
-    "@backstage/test-utils": "1.5.4",
     "@janus-idp/cli": "1.10.0",
     "@redhat-developer/red-hat-developer-hub-theme": "0.0.54",
->>>>>>> a3b416d0
     "@testing-library/jest-dom": "6.4.5",
     "@testing-library/react": "14.3.1",
     "@testing-library/user-event": "14.5.2",
