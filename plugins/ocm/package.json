{
  "name": "@janus-idp/backstage-plugin-ocm",
  "version": "3.8.5",
  "main": "src/index.ts",
  "types": "src/index.ts",
  "license": "Apache-2.0",
  "publishConfig": {
    "access": "public",
    "main": "dist/index.esm.js",
    "types": "dist/index.d.ts"
  },
  "backstage": {
    "role": "frontend-plugin"
  },
  "scripts": {
    "build": "backstage-cli package build",
    "clean": "backstage-cli package clean",
    "export-dynamic": "janus-cli package export-dynamic-plugin",
    "lint": "backstage-cli package lint",
    "postpack": "backstage-cli package postpack",
    "postversion": "yarn run export-dynamic",
    "prepack": "backstage-cli package prepack",
    "start": "backstage-cli package start",
    "test": "backstage-cli package test --passWithNoTests --coverage",
    "tsc": "tsc"
  },
  "dependencies": {
    "@backstage/catalog-model": "^1.4.5",
    "@backstage/core-components": "^0.14.5",
    "@backstage/core-plugin-api": "^1.9.2",
    "@backstage/errors": "^1.2.4",
    "@backstage/plugin-catalog-react": "^1.11.3",
    "@backstage/plugin-home": "^0.7.3",
    "@backstage/plugin-search-react": "^1.7.10",
    "@backstage/theme": "^0.5.3",
    "@janus-idp/backstage-plugin-ocm-common": "2.3.0",
    "@material-ui/core": "^4.9.13",
    "@material-ui/icons": "^4.11.3",
    "@material-ui/lab": "^4.0.0-alpha.45",
    "@patternfly/patternfly": "^5.1.0",
    "@patternfly/react-icons": "^5.1.1",
    "react-use": "^17.4.0",
    "semver": "^7.5.4"
  },
  "peerDependencies": {
    "react": "^16.13.1 || ^17.0.0 || ^18.2.0"
  },
  "devDependencies": {
<<<<<<< HEAD
    "@backstage/cli": "0.26.4",
    "@backstage/core-app-api": "1.12.4",
    "@backstage/dev-utils": "1.0.31",
    "@backstage/plugin-catalog": "1.19.0",
    "@backstage/test-utils": "1.5.4",
    "@janus-idp/cli": "1.8.4",
=======
    "@backstage/cli": "0.26.2",
    "@backstage/core-app-api": "1.12.3",
    "@backstage/dev-utils": "1.0.30",
    "@backstage/plugin-catalog": "1.18.2",
    "@backstage/test-utils": "1.5.3",
    "@janus-idp/cli": "1.8.5",
>>>>>>> 51a35f0c
    "@testing-library/jest-dom": "6.4.2",
    "@testing-library/react": "14.2.1",
    "@testing-library/user-event": "14.5.1",
    "@types/node": "18.18.5",
    "cross-fetch": "4.0.0",
    "msw": "1.3.2",
    "react": "18.2.0",
    "react-dom": "18.2.0"
  },
  "files": [
    "dist",
    "dist-scalprum",
    "app-config.janus-idp.yaml"
  ],
  "repository": "github:janus-idp/backstage-plugins",
  "keywords": [
    "backstage",
    "plugin"
  ],
  "homepage": "https://janus-idp.io/",
  "bugs": "https://github.com/janus-idp/backstage-plugins/issues"
}<|MERGE_RESOLUTION|>--- conflicted
+++ resolved
@@ -46,21 +46,12 @@
     "react": "^16.13.1 || ^17.0.0 || ^18.2.0"
   },
   "devDependencies": {
-<<<<<<< HEAD
     "@backstage/cli": "0.26.4",
     "@backstage/core-app-api": "1.12.4",
     "@backstage/dev-utils": "1.0.31",
     "@backstage/plugin-catalog": "1.19.0",
     "@backstage/test-utils": "1.5.4",
-    "@janus-idp/cli": "1.8.4",
-=======
-    "@backstage/cli": "0.26.2",
-    "@backstage/core-app-api": "1.12.3",
-    "@backstage/dev-utils": "1.0.30",
-    "@backstage/plugin-catalog": "1.18.2",
-    "@backstage/test-utils": "1.5.3",
     "@janus-idp/cli": "1.8.5",
->>>>>>> 51a35f0c
     "@testing-library/jest-dom": "6.4.2",
     "@testing-library/react": "14.2.1",
     "@testing-library/user-event": "14.5.1",
