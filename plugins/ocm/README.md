# Open Cluster Management plugin for Backstage

The Open Cluster Management (OCM) plugin integrates your Backstage instance with the `MultiClusterHub` and `MultiCluster` engines of OCM.

## Table of Contents

- [Using the OCM plugin](#using-the-ocm-plugin)
- [Capabilities](#capabilities)
- [Prerequisites](#prerequisites)
  - [Backend Setup](#set-up-the-ocm-backend-package)
    - [Backend Installation](#backend-installation)
    - [Backend Configuration](#backend-configuration)
  - [Frontend Setup](#set-up-the-ocm-frontend-package)
    - [Frontend Installation](#frontend-installation)
  - [Frontend Configuration](#frontend-configuration)
- [Development Setup](#development-setup)

## Using the OCM plugin

The OCM plugin is composed of two packages, including:

- The `@janus-idp/backstage-plugin-ocm-backend` package which connects the Backstage server to OCM.
- The @janus-idp/backstage-plugin-ocm package, which contains frontend components and requires the \*-backend package to be present and properly set up. For detailed instructions on setting up the backend, refer to the [Backend Setup](#set-up-the-ocm-backend-package) section.

---

**NOTE**
If you are interested in Resource discovery and do not want any of the frontend components, then you can install and configure the `@janus-idp/backstage-plugin-ocm-backend` package only.

---

## Capabilities

The OCM plugin has the following capabilities:

- All clusters represented as `ManagedCluster` in `MultiClusterHub` or MCE are discovered and imported into the Backstage catalog, such as:
  - Entity is defined as `kind: Resource` with `spec.type` set to `kubernetes-cluster`.
  - Links to the OpenShift Container Platform (OCP) console, OCM console, and OpenShift Cluster Manager are provided in `metadata.links`.
- Shows real-time data from OCM on the Resource entity page, including:
  - Cluster current status (up or down)
  - Cluster details (console link, OCP, and Kubernetes version)
  - Details about available compute resources on the cluster

# Table of contents

1. [For administrators](#for-administrators)

   a. [Installation](#installation)

   b. [Development](#development)

1. [For users](#for-users)

   a. [Using the OCM plugin in Backstage](#using-the-ocm-plugin-in-backstage)

## For administrators

### Installation

The OCM plugin is composed of two packages, including:

- `@janus-idp/backstage-plugin-ocm-backend` package connects the Backstage server to OCM.
- `@janus-idp/backstage-plugin-ocm` package contains frontend components and requires `*-backend` to be present and to set up.

---

**NOTE**
If you are interested in Resource discovery and do not want any of the front-end components, then you can install and configure the `@janus-idp/backstage-plugin-ocm-backend` package only.

---

#### Prerequisites

- OCM is deployed and configured on a Kubernetes cluster.
- [Kubernetes plugin for Backstage](https://backstage.io/docs/features/kubernetes) is installed.
- A `ClusterRole` is granted to `ServiceAccount` accessing the hub cluster as follows:

  ```yaml
  kind: ClusterRole
  apiVersion: rbac.authorization.k8s.io/v1
  metadata:
    name: backstage-ocm-plugin
  rules:
    - apiGroups:
        - cluster.open-cluster-management.io
      resources:
        - managedclusters
      verbs:
        - get
        - watch
        - list
    - apiGroups:
        - internal.open-cluster-management.io
      resources:
        - managedclusterinfos
      verbs:
        - get
        - watch
        - list
  ```

<<<<<<< HEAD
### Set up the OCM backend package

#### Backend Installation
=======
#### Setting up the `@janus-idp/backstage-plugin-ocm-backend` package
>>>>>>> 31e3a88b

1. Install the OCM backend plugin using the following command:

   ```console
   yarn workspace backend add @janus-idp/backstage-plugin-ocm-backend
   ```

#### Backend Configuration

1. Configure the OCM backend plugin using one of the following configurations:

   - The OCM configuration provides the information about your hub. To use the OCM configuration, add the following code to your `app-config.yaml` file:

     ```yaml title="app-config.yaml"
     catalog:
       providers:
         ocm:
           env: # Key is reflected as provider ID. Defines and claims plugin instance ownership of entities
             name: # Name that the hub cluster will assume in Backstage Catalog (in OCM this is always local-cluster which can be confusing)
             url: # Url of the hub cluster API endpoint
             serviceAccountToken: # Token used for querying data from the hub
             skipTLSVerify: # Skip TLS certificate verification, defaults to false
             caData: # Base64-encoded CA bundle in PEM format
     ```

   - If the Backstage Kubernetes plugin is installed and configured to connect to the hub cluster, then you can bind the both hub and Kubernetes configuration by providing the name of the hub in the `app-config.yaml` as follows:

     ```yaml title="app-config.yaml"
     kubernetes:
       serviceLocatorMethod:
         type: 'multiTenant'
       clusterLocatorMethods:
         - type: 'config'
           clusters:
             # highlight-next-line
             - name: <cluster-name>
             # ...

     catalog:
       providers:
         ocm:
           env: # Key is reflected as provider ID. Defines and claims plugin instance ownership of entities
             # highlight-next-line
             kubernetesPluginRef: <cluster-name> # Match the cluster name in kubernetes plugin config
     ```

     Ensure that the Backstage uses a `ServiceAccount` token and the required permissions are granted as mentioned previously.

     This is useful when you already use a Kubernetes plugin in your Backstage instance. Also, the hub cluster must be connected using the `ServiceAccount`.

     For more information about the configuration, see [Backstage Kubernetes plugin](https://backstage.io/docs/features/kubernetes/configuration#configuring-kubernetes-clusters) documentation.

2. Create a new plugin instance in `packages/backend/src/plugins/ocm.ts` file as follows:

   ```ts title="packages/backend/src/plugins/ocm.ts"
   import { createRouter } from '@janus-idp/backstage-plugin-ocm-backend';
   import { Router } from 'express';
   import { PluginEnvironment } from '../types';

   export default async function createPlugin(
     env: PluginEnvironment,
   ): Promise<Router> {
     return await createRouter({
       logger: env.logger,
       config: env.config,
     });
   }
   ```

3. Import and plug the new instance into `packages/backend/src/index.ts` file:

   ```ts title="packages/backend/src/index.ts"
   /* highlight-add-next-line */
   import ocm from './plugins/ocm';

   async function main() {
     // ...
     const createEnv = makeCreateEnv(config);
     // ...
     /* highlight-add-next-line */
     const ocmEnv = useHotMemoize(module, () => createEnv('ocm'));
     // ...
     const apiRouter = Router();
     // ...
     /* highlight-add-next-line */
     apiRouter.use('/ocm', await ocm(ocmEnv));
     // ...
   }
   ```

<<<<<<< HEAD
4. Import the cluster `Resource` entity provider into the `catalog` plugin in the `packages/backend/src/plugins/catalog.ts` file:

   ```ts title="packages/backend/src/plugins/catalog.ts"
   /* highlight-add-next-line */
   import { ManagedClusterProvider } from '@janus-idp/backstage-plugin-ocm-backend';

   export default async function createPlugin(
     env: PluginEnvironment,
   ): Promise<Router> {
     const builder = await CatalogBuilder.create(env);
     // ...
     /* highlight-add-start */
     const ocm = ManagedClusterProvider.fromConfig(env.config, {
       logger: env.logger,
     });
     builder.addEntityProvider(ocm);
     /* highlight-add-end */
     // ...

     const { processingEngine, router } = await builder.build();
     await processingEngine.start();
     // ...
     /* highlight-add-start */
     await Promise.all(
       ocm.map(o =>
         env.scheduler.scheduleTask({
           id: `run_ocm_refresh_${o.getProviderName()}`,
           fn: async () => {
             await o.run();
           },
           frequency: { minutes: 30 },
           timeout: { minutes: 10 },
         }),
       ),
     );
     /* highlight-add-end */

     return router;
   }
   ```
=======
5. Import the cluster `Resource` entity provider into the `catalog` plugin in the `packages/backend/src/plugins/catalog.ts` file. The scheduler also needs to be configured. Two configurations are possible here:

   1. Configure the scheduler inside the `app-config.yaml`:

      ```yaml title="app-config.yaml"
      catalog:
        providers:
          ocm:
            env:
              # ...
              # highlight-add-start
              schedule: # optional; same options as in TaskScheduleDefinition
                # supports cron, ISO duration, "human duration" as used in code
                frequency: { minutes: 1 }
                # supports ISO duration, "human duration" as used in code
                timeout: { minutes: 1 }
              # highlight-add-end
      ```

      and and then use the configured scheduler

      ```ts title="packages/backend/src/index.ts"
      /* highlight-add-next-line */
      import { ManagedClusterProvider } from '@janus-idp/backstage-plugin-ocm-backend';

      export default async function createPlugin(
        env: PluginEnvironment,
      ): Promise<Router> {
        const builder = await CatalogBuilder.create(env);
        // ...
        /* highlight-add-start */
        const ocm = ManagedClusterProvider.fromConfig(env.config, {
          logger: env.logger,
          scheduler: env.scheduler,
        });
        builder.addEntityProvider(ocm);
        /* highlight-add-start */
        // ...
      }
      ```

   2. Add a schedule directly inside the `packages/backend/src/plugins/catalog.ts` file:

      ```ts title="packages/backend/src/index.ts"
      /* highlight-add-next-line */
      import { ManagedClusterProvider } from '@janus-idp/backstage-plugin-ocm-backend';

      export default async function createPlugin(
        env: PluginEnvironment,
      ): Promise<Router> {
        const builder = await CatalogBuilder.create(env);
        // ...
        /* highlight-add-start */
        const ocm = ManagedClusterProvider.fromConfig(env.config, {
          logger: env.logger,
          schedule: env.scheduler.createScheduledTaskRunner({
            frequency: { minutes: 1 },
            timeout: { minutes: 1 },
          }),
        });
        builder.addEntityProvider(ocm);
        /* highlight-add-start */
        // ...
      }
      ```
>>>>>>> 31e3a88b

5. Optional: Configure the default owner for the cluster entities in the catalog for a specific environment. For example, use the following code to set `foo` as the owner for clusters from `env` in the `app-config.yaml` catalog section:

   ```yaml title="app-config.yaml"
   catalog:
     providers:
       ocm:
         env:
           # highlight-next-line
           owner: user:foo
   ```

   For more information about the default owner configuration, see [upstream string references documentation](https://backstage.io/docs/features/software-catalog/references/#string-references).

<<<<<<< HEAD
### Set up the OCM frontend package

#### Frontend Installation
=======
#### Setting up the `@janus-idp/backstage-plugin-ocm` package
>>>>>>> 31e3a88b

1. Install the OCM frontend plugin using the following command:

   ```console
   yarn workspace app add @janus-idp/backstage-plugin-ocm
   ```

### Frontend Configuration

1. Select the components that you want to use, such as:

   - `OcmPage`: This is a standalone page or dashboard displaying all clusters as tiles. You can add `OcmPage` to `packages/app/src/App.tsx` file as follows:

     ```tsx title="packages/app/src/App.tsx"
     /* highlight-add-next-line */
     import { OcmPage } from '@janus-idp/backstage-plugin-ocm';

     const routes = (
       <FlatRoutes>
         {/* ... */}
         {/* highlight-add-next-line */}
         <Route path="/ocm" element={<OcmPage logo={<Logo />} />} />
       </FlatRoutes>
     );
     ```

     You can also update navigation in `packages/app/src/components/Root/Root.tsx` as follows:

     ```tsx title="packages/app/src/components/Root/Root.tsx"
     /* highlight-add-next-line */
     import StorageIcon from '@material-ui/icons/Storage';

     export const Root = ({ children }: PropsWithChildren<{}>) => (
       <SidebarPage>
         <Sidebar>
           <SidebarGroup label="Menu" icon={<MenuIcon />}>
             {/* ... */}
             {/* highlight-add-next-line */}
             <SidebarItem icon={StorageIcon} to="ocm" text="Clusters" />
           </SidebarGroup>
           {/* ... */}
         </Sidebar>
         {children}
       </SidebarPage>
     );
     ```

   - `ClusterContextProvider`: This component is a React context provided for OCM data, which is related to the current entity. The `ClusterContextProvider` component is used to display any data on the React components mentioned in `packages/app/src/components/catalog/EntityPage.tsx`:

     ```tsx title="packages/app/src/components/catalog/EntityPage.tsx"
     /* highlight-add-start */
     import {
       ClusterAllocatableResourceCard,
       ClusterAvailableResourceCard,
       ClusterContextProvider,
       ClusterInfoCard,
       ClusterStatusCard,
     } from '@janus-idp/backstage-plugin-ocm';
     /* highlight-add-end */

     const isType = (types: string | string[]) => (entity: Entity) => {
       if (!entity?.spec?.type) {
         return false;
       }
       return typeof types === 'string'
         ? entity?.spec?.type === types
         : types.includes(entity.spec.type as string);
     };

     export const resourcePage = (
       <EntityLayout>
         {/* ... */}
         {/* highlight-add-start */}
         <EntityLayout.Route path="/status" title="status">
           <EntitySwitch>
             <EntitySwitch.Case if={isType('kubernetes-cluster')}>
               <ClusterContextProvider>
                 <Grid container>
                   <Grid container item direction="column" xs={3}>
                     <Grid item>
                       <ClusterStatusCard />
                     </Grid>

                     <Grid item>
                       <ClusterAllocatableResourceCard />
                     </Grid>

                     <Grid item>
                       <ClusterAvailableResourceCard />
                     </Grid>
                   </Grid>

                   <Grid item xs>
                     <ClusterInfoCard />
                   </Grid>
                 </Grid>
               </ClusterContextProvider>
             </EntitySwitch.Case>
           </EntitySwitch>
         </EntityLayout.Route>
         {/* highlight-add-end */}
       </EntityLayout>
     );

     export const entityPage = (
       <EntitySwitch>
         {/* ... */}
         {/* highlight-add-next-line */}
         <EntitySwitch.Case if={isKind('resource')} children={resourcePage} />
       </EntitySwitch>
     );
     ```

     In the previous codeblock, you can place the context provider into your `Resource` entity renderer, which is usually available in `packages/app/src/components/catalog/EntityPage.tsx` or in an imported component.

   - `<ClusterStatusCard />`: This is an entity component displaying availability status of a cluster as an overview card:

   - `<ClusterInfoCard />`: This is an entity component displaying details of a cluster in a table:

   - `<ClusterAvailableResourceCard />`: This is an entity component displaying the available resources on a cluster. For example, see [`.status.capacity`](https://open-cluster-management.io/concepts/managedcluster/#cluster-heartbeats-and-status) of the `ManagedCluster` resource.

   - `<ClusterAllocatableResourceCard />`: This is an entity component displaying allocatable resources on a cluster. For example, see [`.status.allocatable`](https://open-cluster-management.io/concepts/managedcluster/#cluster-heartbeats-and-status) of the `ManagedCluster` resource.

<<<<<<< HEAD
## Development Setup
=======
### Development
>>>>>>> 31e3a88b

If you have installed the OCM plugin to the example application in the repository, run the `yarn start` command to access the plugin in the root directory and then navigate to `http://localhost:3000/ocm`.

To start a development setup in isolation with a faster setup and hot reloads, complete the following steps:

1. Run the `ocm-backend` plugin in the `plugins/ocm-backend` directory by executing the following command:

   ```console
   yarn start
   ```

2. Run the `ocm` frontend plugin in the `plugins/ocm` directory using the following command:

   ```console
   yarn start
   ```

The previous steps are meant for local development and you can find the setup inside the `./dev` directories of the individual plugins.

## For users

### Using the OCM plugin in Backstage

The OCM plugin integrates your Backstage instance with multi-cluster engines and displays real-time data from OCM.

#### Prerequisites

- Your Backstage application is installed and running.
- You have installed the OCM plugin. For the installation process, see [Installation](#installation).

#### Procedure

1. Open your Backstage application.
1. Click the **Clusters** tab from the left-side panel to view the **Managed Clusters** page.

   The **Managed Clusters** page displays the list of clusters with additional information, such as status, infrastructure provider, associated OpenShift version, and available nodes.

   ![ocm-plugin-ui](./images/ocm-plugin-user1.png)

   You can also upgrade the OpenShift version for a cluster using the **Upgrade available** option in the **VERSION** column.

1. Select a cluster from the **Managed Clusters** to view the related cluster information.

   You are redirected to the cluster-specific page, which consists of:

   - **Cluster Information**, such as name, status, accessed Kubernetes version, associated OpenShift ID and version, and accessed platform.
   - **Available** cluster capacity, including CPU cores, memory size, and number of pods.
   - **Related Links**, which enable you to access different consoles directly, such as OpenShift Console, OCM Console, and OpenShift Cluster Manager Console.
   - **Relations** card, which displays the visual representation of the cluster and associated dependencies.

     ![ocm-plugin-ui](./images/ocm-plugin-user2.png)<|MERGE_RESOLUTION|>--- conflicted
+++ resolved
@@ -7,10 +7,10 @@
 - [Using the OCM plugin](#using-the-ocm-plugin)
 - [Capabilities](#capabilities)
 - [Prerequisites](#prerequisites)
-  - [Backend Setup](#set-up-the-ocm-backend-package)
+  - [Backend Setup](#setting-up-the-ocm-backend-package)
     - [Backend Installation](#backend-installation)
     - [Backend Configuration](#backend-configuration)
-  - [Frontend Setup](#set-up-the-ocm-frontend-package)
+  - [Frontend Setup](#setting-up-the-ocm-frontend-package)
     - [Frontend Installation](#frontend-installation)
   - [Frontend Configuration](#frontend-configuration)
 - [Development Setup](#development-setup)
@@ -99,13 +99,9 @@
         - list
   ```
 
-<<<<<<< HEAD
-### Set up the OCM backend package
+### Setting up the OCM backend package
 
 #### Backend Installation
-=======
-#### Setting up the `@janus-idp/backstage-plugin-ocm-backend` package
->>>>>>> 31e3a88b
 
 1. Install the OCM backend plugin using the following command:
 
@@ -196,49 +192,7 @@
    }
    ```
 
-<<<<<<< HEAD
-4. Import the cluster `Resource` entity provider into the `catalog` plugin in the `packages/backend/src/plugins/catalog.ts` file:
-
-   ```ts title="packages/backend/src/plugins/catalog.ts"
-   /* highlight-add-next-line */
-   import { ManagedClusterProvider } from '@janus-idp/backstage-plugin-ocm-backend';
-
-   export default async function createPlugin(
-     env: PluginEnvironment,
-   ): Promise<Router> {
-     const builder = await CatalogBuilder.create(env);
-     // ...
-     /* highlight-add-start */
-     const ocm = ManagedClusterProvider.fromConfig(env.config, {
-       logger: env.logger,
-     });
-     builder.addEntityProvider(ocm);
-     /* highlight-add-end */
-     // ...
-
-     const { processingEngine, router } = await builder.build();
-     await processingEngine.start();
-     // ...
-     /* highlight-add-start */
-     await Promise.all(
-       ocm.map(o =>
-         env.scheduler.scheduleTask({
-           id: `run_ocm_refresh_${o.getProviderName()}`,
-           fn: async () => {
-             await o.run();
-           },
-           frequency: { minutes: 30 },
-           timeout: { minutes: 10 },
-         }),
-       ),
-     );
-     /* highlight-add-end */
-
-     return router;
-   }
-   ```
-=======
-5. Import the cluster `Resource` entity provider into the `catalog` plugin in the `packages/backend/src/plugins/catalog.ts` file. The scheduler also needs to be configured. Two configurations are possible here:
+4. Import the cluster `Resource` entity provider into the `catalog` plugin in the `packages/backend/src/plugins/catalog.ts` file. The scheduler also needs to be configured. Two configurations are possible here:
 
    1. Configure the scheduler inside the `app-config.yaml`:
 
@@ -303,7 +257,6 @@
         // ...
       }
       ```
->>>>>>> 31e3a88b
 
 5. Optional: Configure the default owner for the cluster entities in the catalog for a specific environment. For example, use the following code to set `foo` as the owner for clusters from `env` in the `app-config.yaml` catalog section:
 
@@ -318,13 +271,9 @@
 
    For more information about the default owner configuration, see [upstream string references documentation](https://backstage.io/docs/features/software-catalog/references/#string-references).
 
-<<<<<<< HEAD
-### Set up the OCM frontend package
+### Setting up the OCM frontend package
 
 #### Frontend Installation
-=======
-#### Setting up the `@janus-idp/backstage-plugin-ocm` package
->>>>>>> 31e3a88b
 
 1. Install the OCM frontend plugin using the following command:
 
@@ -448,11 +397,7 @@
 
    - `<ClusterAllocatableResourceCard />`: This is an entity component displaying allocatable resources on a cluster. For example, see [`.status.allocatable`](https://open-cluster-management.io/concepts/managedcluster/#cluster-heartbeats-and-status) of the `ManagedCluster` resource.
 
-<<<<<<< HEAD
 ## Development Setup
-=======
-### Development
->>>>>>> 31e3a88b
 
 If you have installed the OCM plugin to the example application in the repository, run the `yarn start` command to access the plugin in the root directory and then navigate to `http://localhost:3000/ocm`.
 
