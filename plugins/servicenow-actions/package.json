--- conflicted
+++ resolved
@@ -58,12 +58,8 @@
     "@backstage/config": "1.2.0",
     "@backstage/plugin-scaffolder-node-test-utils": "0.1.2",
     "@backstage/types": "1.1.1",
-<<<<<<< HEAD
     "@hey-api/openapi-ts": "0.34.5",
-    "@janus-idp/cli": "1.7.9",
-=======
     "@janus-idp/cli": "1.7.10",
->>>>>>> 67757fd0
     "@types/node-fetch": "2.6.6",
     "msw": "1.3.2"
   },
