--- conflicted
+++ resolved
@@ -6,62 +6,17 @@
 
 1. [For administrators](#for-administrators)
 
-<<<<<<< HEAD
    a. [Installation](#installation)
 
    b. [Development](#development)
-=======
-2. Add the following `customResources` component in the [app-config.yaml](https://backstage.io/docs/features/kubernetes/configuration#configuring-kubernetes-clusters) file:
-
-   ```yaml title="app-config.yaml"
-   kubernetes:
-     # ...
-     customResources:
-       - group: 'tekton.dev'
-         apiVersion: 'v1beta1'
-         plural: 'pipelineruns'
-       - group: 'tekton.dev'
-         apiVersion: 'v1beta1'
-         plural: 'taskruns'
-   ```
-
-3. The Kubernetes plugin is configured and able to connect to the cluster using a `ServiceAccount`.
-4. The `ClusterRole` must be granted for custom resources (pipelineruns and taskruns) to `ServiceAccount` accessing the cluster. If you have the Backstage Kubernetes Plugin configured, the [ClusterRole](https://backstage.io/docs/features/kubernetes/configuration#role-based-access-control) is already granted.
-   You can use the following code to grant the `ClusterRole` for custom resources:
-
-   ```yaml
-   apiVersion: rbac.authorization.k8s.io/v1
-   kind: ClusterRole
-   metadata:
-     name: backstage-read-only
-   rules:
-     # ...
-     - apiGroups:
-         - tekton.dev
-       resources:
-         - pipelineruns
-         - taskruns
-       verbs:
-         - get
-         - list
-   ```
->>>>>>> 5c64a550
 
 1. [For users](#for-users)
 
-<<<<<<< HEAD
    a. [Using Tekton plugin in Backstage](#using-tekton-plugin-in-backstage)
-=======
-   ```yaml title="catalog-info.yaml"
-   annotations:
-     backstage.io/kubernetes-id: <BACKSTAGE_ENTITY_NAME>
-     backstage.io/kubernetes-namespace: <RESOURCE_NS>
-   ```
->>>>>>> 5c64a550
+
 
 ## For administrators
 
-<<<<<<< HEAD
 ### Installation
 
 #### Prerequisites
@@ -131,24 +86,6 @@
   ---
   backstage.io/kubernetes-label-selector: 'app=my-app,component=front-end'
   ```
-=======
-6. Add the following annotation to entity's `catalog-info.yaml` file to view the latest `PipelineRun` visualization in the CI/CD tab of the application:
-
-   ```yaml title="catalog-info.yaml"
-   annotations:
-     # ...
-     janus-idp.io/tekton-enabled: 'true'
-   ```
-
-7. You can also add a custom label selector, which Backstage uses to find the resources. The label selector takes precedence over the ID annotation.
-   `'backstage.io/kubernetes-label-selector': 'app=my-app,component=front-end`
-8. You must add the following label to the resources so that the Kubernetes plugin gets the Kubernetes resources from the requested entity:
-
-   ```yaml title="catalog-info.yaml"
-   'backstage.io/kubernetes-id': <BACKSTAGE_ENTITY_NAME>`
-   ```
->>>>>>> 5c64a550
-
 - The following label is added to the resources so that the Kubernetes plugin gets the Kubernetes resources from the requested entity:
 
   ```yaml
@@ -172,12 +109,7 @@
    ```console
    yarn workspace app add @janus-idp/backstage-plugin-tekton
    ```
-
-<<<<<<< HEAD
-2. Enable the **TEKTON** tab on the entity view page:
-=======
-2. Enable additional tab on the entity view page in `packages/app/src/components/catalog/EntityPage.tsx`:
->>>>>>> 5c64a550
+2. Enable the **TEKTON** tab on the entity view page using the `packages/app/src/components/catalog/EntityPage.tsx` file:
 
    ```tsx title="packages/app/src/components/catalog/EntityPage.tsx"
    /* highlight-add-next-line */
@@ -194,12 +126,7 @@
      </EntityPageLayout>
    );
    ```
-
-<<<<<<< HEAD
 3. Enable latest PipelineRun visualization in the **CI/CD** tab on the entity view page. The `linkTekton` prop is optional and takes boolen value, if not specified or set to `true`, then the **GO TO TEKTON** option is displayed.
-=======
-3. Enable latest PipelineRun visualization in the CI/CD tab in `packages/app/src/components/catalog/EntityPage.tsx`. The `linkTekton` prop is optional and takes boolean value, if not specified or set to `true`, then the `GO TO TEKTON` is shown.
->>>>>>> 5c64a550
 
    ```tsx title="packages/app/src/components/catalog/EntityPage.tsx"
    /* highlight-add-next-line */
