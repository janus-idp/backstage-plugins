# Tekton plugin for Backstage

The Tekton plugin helps with visualizing the `PipelineRun` resources available on the Kubernetes cluster.

## Prerequisites

1. Install and configure the Kubernetes plugin by following the [installation](https://backstage.io/docs/features/kubernetes/installation) and [configuration](https://backstage.io/docs/features/kubernetes/configuration) guides.

2. Add the following `customResources` component in the [app-config.yaml](https://backstage.io/docs/features/kubernetes/configuration#configuring-kubernetes-clusters) file:
   ```yaml
    kubernetes:
      ...
      customResources:
        - group: 'tekton.dev'
          apiVersion: 'v1beta1'
          plural: 'pipelineruns'
        - group: 'tekton.dev'
          apiVersion: 'v1beta1'
          plural: 'taskruns'
   ```
3. The Kubernetes plugin is configured and able to connect to the cluster using a `ServiceAccount`.
4. The `ClusterRole` must be granted for custom resources (pipelineruns and taskruns) to `ServiceAccount` accessing the cluster. If you have the Backstage Kubernetes Plugin configured, the [ClusterRole](https://backstage.io/docs/features/kubernetes/configuration#role-based-access-control) is already granted.
   You can use the following code to grant the `ClusterRole` for custom resources:

   ```yaml
   ---
     apiVersion: rbac.authorization.k8s.io/v1
     kind: ClusterRole
     metadata:
       name: backstage-read-only
     rules:
       ...
       - apiGroups:
           - tekton.dev
         resources:
           - pipelineruns
           - taskruns
         verbs:
           - get
           - list

   ```

5. To get the resources from a Kubernetes cluster, add the following annotations to the entity's `catalog-info.yaml`:

   ```yaml
   annotations:
     backstage.io/kubernetes-id: <BACKSTAGE_ENTITY_NAME>
     backstage.io/kubernetes-namespace: <RESOURCE_NS>
   ```
<<<<<<< HEAD

   The Kubernetes plugin identifies if the provided entity contains Kubernetes resources and from which namespace the plugin receives the resources based on the previous annotations.

6. You can also add a custom label selector, which Backstage uses to find the resources. The label selector takes precedence over the ID annotation.
   `'backstage.io/kubernetes-label-selector': 'app=my-app,component=front-end`
7. You must add the following label to the resources so that the Kubernetes plugin gets the Kubernetes resources from the requested entity:

=======
6. To view the latest PipelineRun visualization in the CI/CD tab of the application, add the below annotation.
   ```yaml
   annotations:
     ...
     janus-idp.io/tekton-enabled : 'true'
   ```
7. A custom label selector can also be added which will then be used by Backstage to find the resources. The label selector takes precedence over the id annotation.
   `'backstage.io/kubernetes-label-selector': 'app=my-app,component=front-end`
8. For k8s plugin to get the desired entity's k8s resources the following label should be added to the resources(if label selector is used then the labels mentioned in that should be present on the resource):
>>>>>>> 62ee4dfe
   ```yaml
   'backstage.io/kubernetes-id': <BACKSTAGE_ENTITY_NAME>`
   ```

   ***

   **NOTE**

   When using the label selector, the mentioned labels must be present on the resource.

   ***

## Using Tekton plugin

1. Install the Tekton plugin using the following command:

   ```bash
   yarn workspace app add @janus-idp/backstage-plugin-tekton
   ```

2. Enable additional tab on the entity view page:

   ```ts
   // packages/app/src/components/catalog/EntityPage.tsx
   import { TektonPage } from '@janus-idp/backstage-plugin-tekton';

   const serviceEntityPage = (
     <EntityPageLayout>
       // ...
       <EntityLayout.Route path="/tekton" title="Tekton">
         <TektonPage />
       </EntityLayout.Route>
     </EntityPageLayout>
   );
   ```

3. Enable latest PipelineRun visualization in the CI/CD tab on the entity view page

   ```ts
   // packages/app/src/components/catalog/EntityPage.tsx
   import { LatestPipelineRun, isTektonCIAvailable } from '@janus-idp/backstage-plugin-tekton';

   const cicdContent = (
     <EntitySwitch>>
       // ...
      <EntitySwitch.Case if={isTektonCIAvailable}>
        <LatestPipelineRun />
      </EntitySwitch.Case>
     </EntitySwitch>
   );
   ```

## Development

In [Backstage plugin terminology](https://backstage.io/docs/local-dev/cli-build-system#package-roles), the Tekton plugin is a frontend plugin. You can start a live development session from the repository root using the following command:

```
yarn workspace @janus-idp/backstage-plugin-tekton run start
```<|MERGE_RESOLUTION|>--- conflicted
+++ resolved
@@ -48,25 +48,17 @@
      backstage.io/kubernetes-id: <BACKSTAGE_ENTITY_NAME>
      backstage.io/kubernetes-namespace: <RESOURCE_NS>
    ```
-<<<<<<< HEAD
-
    The Kubernetes plugin identifies if the provided entity contains Kubernetes resources and from which namespace the plugin receives the resources based on the previous annotations.
-
-6. You can also add a custom label selector, which Backstage uses to find the resources. The label selector takes precedence over the ID annotation.
-   `'backstage.io/kubernetes-label-selector': 'app=my-app,component=front-end`
-7. You must add the following label to the resources so that the Kubernetes plugin gets the Kubernetes resources from the requested entity:
-
-=======
-6. To view the latest PipelineRun visualization in the CI/CD tab of the application, add the below annotation.
+   
+6. Add the following annotation to  entity's `catalog-info.yaml` file to view the latest `PipelineRun` visualization in the CI/CD tab of the application:
    ```yaml
    annotations:
      ...
      janus-idp.io/tekton-enabled : 'true'
    ```
-7. A custom label selector can also be added which will then be used by Backstage to find the resources. The label selector takes precedence over the id annotation.
+7. You can also add a custom label selector, which Backstage uses to find the resources. The label selector takes precedence over the ID annotation.
    `'backstage.io/kubernetes-label-selector': 'app=my-app,component=front-end`
-8. For k8s plugin to get the desired entity's k8s resources the following label should be added to the resources(if label selector is used then the labels mentioned in that should be present on the resource):
->>>>>>> 62ee4dfe
+8. You must add the following label to the resources so that the Kubernetes plugin gets the Kubernetes resources from the requested entity:
    ```yaml
    'backstage.io/kubernetes-id': <BACKSTAGE_ENTITY_NAME>`
    ```
