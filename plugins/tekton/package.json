{
  "name": "@janus-idp/backstage-plugin-tekton",
  "version": "3.5.12",
  "main": "src/index.ts",
  "types": "src/index.ts",
  "license": "Apache-2.0",
  "publishConfig": {
    "access": "public",
    "main": "dist/index.esm.js",
    "types": "dist/index.d.ts"
  },
  "backstage": {
    "role": "frontend-plugin"
  },
  "scripts": {
    "build": "backstage-cli package build",
    "clean": "backstage-cli package clean",
    "export-dynamic": "janus-cli package export-dynamic-plugin",
    "lint": "backstage-cli package lint",
    "postpack": "backstage-cli package postpack",
    "postversion": "yarn run export-dynamic",
    "prepack": "backstage-cli package prepack",
    "start": "backstage-cli package start",
    "test": "backstage-cli package test --passWithNoTests --coverage",
    "tsc": "tsc",
    "ui-test": "yarn playwright test"
  },
  "dependencies": {
<<<<<<< HEAD
    "@aonic-ui/pipelines": "^1.1.0",
    "@backstage/catalog-model": "^1.4.5",
    "@backstage/core-components": "^0.14.1",
    "@backstage/core-plugin-api": "^1.9.1",
    "@backstage/plugin-catalog-react": "^1.11.0",
    "@backstage/plugin-kubernetes": "^0.11.6",
    "@backstage/plugin-kubernetes-common": "^0.7.5",
    "@backstage/theme": "^0.5.2",
=======
    "@aonic-ui/pipelines": "^1.1.1",
    "@backstage/catalog-model": "^1.4.4",
    "@backstage/core-components": "^0.14.0",
    "@backstage/core-plugin-api": "^1.9.0",
    "@backstage/plugin-catalog-react": "^1.10.0",
    "@backstage/plugin-kubernetes": "^0.11.5",
    "@backstage/plugin-kubernetes-common": "^0.7.4",
    "@backstage/theme": "^0.5.1",
>>>>>>> bf23e4a1
    "@janus-idp/shared-react": "2.5.2",
    "@kubernetes/client-node": "^0.20.0",
    "@material-ui/core": "^4.9.13",
    "@material-ui/icons": "^4.11.3",
    "@material-ui/lab": "^4.0.0-alpha.45",
    "@patternfly/patternfly": "^5.1.0",
    "@patternfly/react-charts": "^7.1.1",
    "@patternfly/react-core": "^5.1.2",
    "@patternfly/react-icons": "^5.1.1",
    "@patternfly/react-tokens": "^5.1.2",
    "@patternfly/react-topology": "^5.1.0",
    "classnames": "^2.3.2",
    "dagre": "^0.8.5",
    "lodash": "^4.17.21",
    "react-measure": "^2.5.2",
    "react-use": "^17.4.0"
  },
  "peerDependencies": {
    "react": "^16.13.1 || ^17.0.0 || ^18.2.0",
    "react-router-dom": "^6.3.0"
  },
  "devDependencies": {
    "@backstage/cli": "0.26.0",
    "@backstage/core-app-api": "1.12.1",
    "@backstage/dev-utils": "1.0.28",
    "@backstage/test-utils": "1.5.1",
    "@janus-idp/cli": "1.7.5",
    "@testing-library/jest-dom": "6.4.2",
    "@testing-library/react": "14.2.1",
    "@playwright/test": "1.41.2",
    "@testing-library/react-hooks": "8.0.1",
    "@testing-library/user-event": "14.5.1",
    "@types/node": "18.18.5",
    "cross-fetch": "4.0.0",
    "msw": "1.3.2",
    "react": "18.2.0",
    "react-dom": "18.2.0",
    "react-router-dom": "6.17.0"
  },
  "files": [
    "dist",
    "dist-scalprum",
    "app-config.janus-idp.yaml"
  ],
  "repository": "github:janus-idp/backstage-plugins",
  "keywords": [
    "backstage",
    "plugin"
  ],
  "homepage": "https://janus-idp.io/",
  "bugs": "https://github.com/janus-idp/backstage-plugins/issues"
}<|MERGE_RESOLUTION|>--- conflicted
+++ resolved
@@ -26,8 +26,7 @@
     "ui-test": "yarn playwright test"
   },
   "dependencies": {
-<<<<<<< HEAD
-    "@aonic-ui/pipelines": "^1.1.0",
+    "@aonic-ui/pipelines": "^1.1.1",
     "@backstage/catalog-model": "^1.4.5",
     "@backstage/core-components": "^0.14.1",
     "@backstage/core-plugin-api": "^1.9.1",
@@ -35,16 +34,6 @@
     "@backstage/plugin-kubernetes": "^0.11.6",
     "@backstage/plugin-kubernetes-common": "^0.7.5",
     "@backstage/theme": "^0.5.2",
-=======
-    "@aonic-ui/pipelines": "^1.1.1",
-    "@backstage/catalog-model": "^1.4.4",
-    "@backstage/core-components": "^0.14.0",
-    "@backstage/core-plugin-api": "^1.9.0",
-    "@backstage/plugin-catalog-react": "^1.10.0",
-    "@backstage/plugin-kubernetes": "^0.11.5",
-    "@backstage/plugin-kubernetes-common": "^0.7.4",
-    "@backstage/theme": "^0.5.1",
->>>>>>> bf23e4a1
     "@janus-idp/shared-react": "2.5.2",
     "@kubernetes/client-node": "^0.20.0",
     "@material-ui/core": "^4.9.13",
