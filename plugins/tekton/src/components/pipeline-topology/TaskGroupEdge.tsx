--- conflicted
+++ resolved
@@ -1,9 +1,5 @@
-<<<<<<< HEAD
 import { Edge, TaskEdge } from '@patternfly/react-topology';
-import * as React from 'react';
-=======
 import React from 'react';
->>>>>>> 9b6649f1
 // eslint-disable-next-line @backstage/no-undeclared-imports
 import { observer } from 'mobx-react';
 import { GROUPED_PIPELINE_NODE_SEPARATION_HORIZONTAL } from '../../consts/pipeline-topology-const';
