--- conflicted
+++ resolved
@@ -1,9 +1,5 @@
-<<<<<<< HEAD
-=======
+import { Tooltip } from '@patternfly/react-core';
 import React from 'react';
->>>>>>> 9b6649f1
-import { Tooltip } from '@patternfly/react-core';
-import * as React from 'react';
 import { TektonResourcesContext } from '../../hooks/TektonResourcesContext';
 import { ComputedStatus, TaskStatus } from '../../types/computedStatus';
 import { PipelineRunKind } from '../../types/pipelineRun';
