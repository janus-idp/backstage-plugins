--- conflicted
+++ resolved
@@ -1,10 +1,6 @@
-<<<<<<< HEAD
-=======
-import React from 'react';
->>>>>>> 9b6649f1
 import { EmptyState, InfoCard, Progress } from '@backstage/core-components';
 import { SortByDirection } from '@patternfly/react-table';
-import * as React from 'react';
+import React from 'react';
 import { TektonResourcesContext } from '../../hooks/TektonResourcesContext';
 import { ClusterErrors } from '../../types/types';
 import { Table } from '../Table/Table';
