<<<<<<< HEAD
=======
import React from 'react';
>>>>>>> 9b6649f1
import { Badge } from '@patternfly/react-core';
import classNames from 'classnames';
import * as React from 'react';

import './ResourceStatus.css';

type ResourceStatusProps = {
  additionalClassNames?: string;
  badgeAlt?: boolean;
};

/**
 * Component for displaying resource status badge.
 * Use this component to display status of given resource.
 * It accepts child element to be rendered inside the badge.
 * @component ResourceStatus
 * @example
 * ```ts
 * return (
 *  <ResourceStatus additionalClassNames="hidden-xs">
 *    <Status status={resourceStatus} />
 *  </ResourceStatus>
 * )
 * ```
 */
export const ResourceStatus = ({
  additionalClassNames,
  badgeAlt,
  children,
}: React.PropsWithChildren<ResourceStatusProps>) => {
  return (
    <span
      className={classNames('bs-tkn-resource-status', additionalClassNames)}
    >
      <Badge
        className={classNames('bs-tkn-resource-status__badge', {
          'bs-tkn-resource-status__badge--alt': badgeAlt,
        })}
        isRead
        data-test="resource-status"
      >
        {children}
      </Badge>
    </span>
  );
};<|MERGE_RESOLUTION|>--- conflicted
+++ resolved
@@ -1,10 +1,6 @@
-<<<<<<< HEAD
-=======
-import React from 'react';
->>>>>>> 9b6649f1
 import { Badge } from '@patternfly/react-core';
 import classNames from 'classnames';
-import * as React from 'react';
+import React from 'react';
 
 import './ResourceStatus.css';
 
