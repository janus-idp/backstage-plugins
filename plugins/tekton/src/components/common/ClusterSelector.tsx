<<<<<<< HEAD
import { Select, SelectedItems } from '@backstage/core-components';
import * as React from 'react';
=======
import React from 'react';
>>>>>>> 9b6649f1
import { TektonResourcesContext } from '../../hooks/TektonResourcesContext';

export const ClusterSelector = () => {
  const {
    clusters: k8sClusters,
    selectedCluster,
    setSelectedCluster: setClusterContext,
  } = React.useContext(TektonResourcesContext);
  const clusterOptions = k8sClusters.map(cluster => ({
    value: cluster,
    label: cluster,
  }));

  const curCluster =
    selectedCluster && k8sClusters?.length > 0
      ? k8sClusters[selectedCluster]
      : k8sClusters?.[0];

  const [clusterSelected, setClusterSelected] =
    React.useState<SelectedItems>(curCluster);

  const onClusterChange = (arg: SelectedItems) => {
    const index = k8sClusters.findIndex(cluster => cluster === arg);
    setClusterContext(index);
    setClusterSelected(arg);
  };
  return (
    <Select
      onChange={onClusterChange}
      label="Cluster"
      items={clusterOptions}
      selected={clusterSelected}
      margin="dense"
      native
    />
  );
};<|MERGE_RESOLUTION|>--- conflicted
+++ resolved
@@ -1,9 +1,5 @@
-<<<<<<< HEAD
 import { Select, SelectedItems } from '@backstage/core-components';
-import * as React from 'react';
-=======
 import React from 'react';
->>>>>>> 9b6649f1
 import { TektonResourcesContext } from '../../hooks/TektonResourcesContext';
 
 export const ClusterSelector = () => {
