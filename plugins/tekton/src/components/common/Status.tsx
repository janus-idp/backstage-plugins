--- conflicted
+++ resolved
@@ -1,7 +1,3 @@
-<<<<<<< HEAD
-=======
-import React from 'react';
->>>>>>> 9b6649f1
 import {
   BanIcon,
   ClipboardListIcon,
@@ -11,7 +7,7 @@
   SyncAltIcon,
   UnknownIcon,
 } from '@patternfly/react-icons';
-import * as React from 'react';
+import React from 'react';
 import StatusIconAndText from './StatusIconAndText';
 import {
   GreenCheckCircleIcon,
