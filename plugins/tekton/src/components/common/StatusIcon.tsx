--- conflicted
+++ resolved
@@ -1,8 +1,3 @@
-<<<<<<< HEAD
-=======
-import React from 'react';
-import classNames from 'classnames';
->>>>>>> 9b6649f1
 import {
   AngleDoubleRightIcon,
   CheckCircleIcon,
@@ -12,7 +7,7 @@
   SyncAltIcon,
 } from '@patternfly/react-icons';
 import classNames from 'classnames';
-import * as React from 'react';
+import React from 'react';
 import { ComputedStatus } from '../../types/computedStatus';
 import { YellowExclamationTriangleIcon } from './icons';
 
