--- conflicted
+++ resolved
@@ -1,11 +1,6 @@
-<<<<<<< HEAD
-=======
-import React from 'react';
-import { CellMeasurerCache, CellMeasurer } from 'react-virtualized';
->>>>>>> 9b6649f1
 import { VirtualTableBody } from '@patternfly/react-virtualized-extension';
 import { Scroll } from '@patternfly/react-virtualized-extension/dist/esm/components/Virtualized/types';
-import * as React from 'react';
+import React from 'react';
 import { CellMeasurer, CellMeasurerCache } from 'react-virtualized';
 import { MeasuredCellParent } from 'react-virtualized/dist/es/CellMeasurer';
 import { TableRow } from './TableRow';
