--- conflicted
+++ resolved
@@ -37,12 +37,8 @@
     "@backstage/plugin-permission-common": "^0.8.1"
   },
   "devDependencies": {
-<<<<<<< HEAD
+    "prettier": "3.3.3",
     "@backstage/cli": "0.27.1"
-=======
-    "prettier": "3.3.3",
-    "@backstage/cli": "0.26.11"
->>>>>>> bd102f0c
   },
   "files": [
     "dist"
