--- conflicted
+++ resolved
@@ -50,13 +50,8 @@
     "winston": "^3.11.0"
   },
   "devDependencies": {
-<<<<<<< HEAD
     "@backstage/cli": "0.26.4",
-    "@janus-idp/cli": "1.8.0",
-=======
-    "@backstage/cli": "0.26.2",
     "@janus-idp/cli": "1.8.1",
->>>>>>> d72a6c7d
     "@types/supertest": "2.0.16",
     "msw": "1.3.2",
     "supertest": "6.3.3"
