{
  "name": "@janus-idp/backstage-plugin-matomo-backend",
  "version": "1.9.2",
  "main": "src/index.ts",
  "types": "src/index.ts",
  "license": "Apache-2.0",
  "publishConfig": {
    "access": "public"
  },
  "configSchema": "config.d.ts",
  "backstage": {
    "role": "backend-plugin",
    "supported-versions": "1.31.3",
    "pluginId": "matomo",
    "pluginPackages": [
      "@janus-idp/backstage-plugin-matomo",
      "@janus-idp/backstage-plugin-matomo-backend"
    ]
  },
  "exports": {
    ".": "./src/index.ts",
    "./package.json": "./package.json"
  },
  "typesVersions": {
    "*": {
      "package.json": [
        "package.json"
      ]
    }
  },
  "scripts": {
    "build": "backstage-cli package build",
    "clean": "backstage-cli package clean",
    "export-dynamic": "janus-cli package export-dynamic-plugin --no-embed-as-dependencies",
    "lint:check": "backstage-cli package lint",
    "lint:fix": "backstage-cli package lint --fix",
    "postpack": "backstage-cli package postpack",
    "postversion": "yarn run export-dynamic",
    "prepack": "backstage-cli package prepack",
    "start": "backstage-cli package start",
    "test": "backstage-cli package test --passWithNoTests --coverage",
    "tsc": "tsc",
    "prettier:check": "prettier --ignore-unknown --check .",
    "prettier:fix": "prettier --ignore-unknown --write ."
  },
  "dependencies": {
    "@backstage/backend-defaults": "^0.5.0",
    "@backstage/backend-plugin-api": "^1.0.0",
    "@backstage/config": "^1.2.0",
    "@types/express": "4.17.20",
    "express": "^4.18.2",
    "http-proxy-middleware": "^2.0.6",
    "node-fetch": "^3.3.2",
    "yn": "^4.0.0"
  },
  "devDependencies": {
<<<<<<< HEAD
    "@backstage/cli": "0.27.1",
=======
    "prettier": "3.3.3",
    "@backstage/cli": "0.26.11",
>>>>>>> bd102f0c
    "@janus-idp/cli": "1.15.2",
    "@types/supertest": "2.0.16",
    "msw": "1.3.3",
    "supertest": "6.3.4"
  },
  "files": [
    "dist",
    "config.d.ts",
    "dist-dynamic/*.*",
    "dist-dynamic/dist/**",
    "dist-dynamic/alpha/*",
    "app-config.janus-idp.yaml"
  ],
  "repository": {
    "type": "git",
    "url": "https://github.com/janus-idp/backstage-plugins",
    "directory": "plugins/matomo-backend"
  },
  "keywords": [
    "support:tech-preview",
    "lifecycle:active",
    "backstage",
    "plugin"
  ],
  "homepage": "https://red.ht/rhdh",
  "bugs": "https://github.com/janus-idp/backstage-plugins/issues",
  "maintainers": [
    "@janus-idp/maintainers-plugins",
    "@janus-idp/devex-uxe"
  ],
  "author": "The Backstage Community"
}<|MERGE_RESOLUTION|>--- conflicted
+++ resolved
@@ -54,12 +54,8 @@
     "yn": "^4.0.0"
   },
   "devDependencies": {
-<<<<<<< HEAD
+    "prettier": "3.3.3",
     "@backstage/cli": "0.27.1",
-=======
-    "prettier": "3.3.3",
-    "@backstage/cli": "0.26.11",
->>>>>>> bd102f0c
     "@janus-idp/cli": "1.15.2",
     "@types/supertest": "2.0.16",
     "msw": "1.3.3",
