{
  "name": "@janus-idp/backstage-plugin-kiali-backend-dynamic",
<<<<<<< HEAD
  "version": "1.10.22",
=======
  "version": "1.10.23",
>>>>>>> 80f6b955
  "main": "dist/index.cjs.js",
  "types": "dist/index.d.ts",
  "license": "Apache-2.0",
  "publishConfig": {
    "access": "public",
    "main": "dist/index.cjs.js",
    "types": "dist/index.d.ts"
  },
  "backstage": {
    "role": "backend-plugin",
    "supported-versions": "1.26.5"
  },
  "exports": {
    ".": {
      "require": "./dist/index.cjs.js",
      "default": "./dist/index.cjs.js"
    },
    "./alpha": {
      "require": "./dist/alpha.cjs.js",
      "default": "./dist/alpha.cjs.js"
    },
    "./package.json": "./package.json"
  },
  "scripts": {},
  "configSchema": "config.d.ts",
  "dependencies": {
    "axios": "^1.6.0",
    "express": "^4.18.2",
    "express-promise-router": "^4.1.1",
    "moment": "^2.29.4",
    "yn": "^4.0.0"
  },
  "devDependencies": {},
  "files": [
    "dist",
    "config.d.ts",
    "app-config.janus-idp.yaml",
    "alpha"
  ],
  "repository": {
    "type": "git",
    "url": "https://github.com/janus-idp/backstage-plugins",
    "directory": "plugins/kiali-backend"
  },
  "maintainers": [
    "@janus-idp/maintainers-plugins",
    "@janus-idp/kiali"
  ],
  "author": "The Backstage Community",
  "homepage": "https://red.ht/rhdh",
  "bugs": "https://github.com/janus-idp/backstage-plugins/issues",
  "keywords": [
    "support:tech-preview",
    "lifecycle:active"
  ],
  "bundleDependencies": true,
  "peerDependencies": {
    "@backstage/backend-common": "^0.22.0",
    "@backstage/backend-plugin-api": "^0.6.18",
    "@backstage/catalog-client": "^1.6.5",
    "@backstage/catalog-model": "^1.5.0",
    "@backstage/config": "^1.2.0",
    "@backstage/errors": "^1.2.4",
    "@backstage/plugin-auth-node": "^0.4.13",
    "@backstage/plugin-catalog-node": "^1.12.0",
    "@backstage/backend-dynamic-feature-service": "^0.2.10"
  },
  "overrides": {
    "@aws-sdk/util-utf8-browser": {
      "@smithy/util-utf8": "^2.0.0"
    }
  },
  "resolutions": {
    "@aws-sdk/util-utf8-browser": "npm:@smithy/util-utf8@~2"
  }
}<|MERGE_RESOLUTION|>--- conflicted
+++ resolved
@@ -1,10 +1,6 @@
 {
   "name": "@janus-idp/backstage-plugin-kiali-backend-dynamic",
-<<<<<<< HEAD
-  "version": "1.10.22",
-=======
   "version": "1.10.23",
->>>>>>> 80f6b955
   "main": "dist/index.cjs.js",
   "types": "dist/index.d.ts",
   "license": "Apache-2.0",
