{
  "name": "@janus-idp/backstage-plugin-kiali-backend",
  "version": "1.15.0",
  "main": "src/index.ts",
  "types": "src/index.ts",
  "license": "Apache-2.0",
  "publishConfig": {
    "access": "public"
  },
  "backstage": {
    "role": "backend-plugin",
    "supported-versions": "1.28.4",
    "pluginId": "kiali",
    "pluginPackages": [
      "@janus-idp/backstage-plugin-kiali",
      "@janus-idp/backstage-plugin-kiali-backend"
    ]
  },
  "exports": {
    ".": "./src/index.ts",
    "./alpha": "./src/alpha.ts",
    "./package.json": "./package.json"
  },
  "typesVersions": {
    "*": {
      "alpha": [
        "src/alpha.ts"
      ],
      "package.json": [
        "package.json"
      ]
    }
  },
  "scripts": {
    "start": "backstage-cli package start",
    "build": "backstage-cli package build",
    "tsc": "tsc",
    "lint": "backstage-cli package lint",
    "test": "backstage-cli package test --passWithNoTests --coverage",
    "clean": "backstage-cli package clean",
    "prepack": "backstage-cli package prepack",
    "postpack": "backstage-cli package postpack",
    "postversion": "yarn run export-dynamic",
    "export-dynamic": "janus-cli package export-dynamic-plugin --no-embed-as-dependencies"
  },
  "configSchema": "config.d.ts",
  "dependencies": {
    "@backstage/backend-common": "^0.23.3",
    "@backstage/backend-plugin-api": "^0.7.0",
    "@backstage/catalog-client": "^1.6.5",
    "@backstage/catalog-model": "^1.5.0",
    "@backstage/config": "^1.2.0",
    "@backstage/errors": "^1.2.4",
    "@backstage/plugin-auth-node": "^0.4.17",
    "@backstage/plugin-catalog-node": "^1.12.4",
    "@backstage/backend-dynamic-feature-service": "^0.2.15",
    "axios": "^1.6.0",
    "express": "^4.18.2",
    "express-promise-router": "^4.1.1",
    "moment": "^2.29.4",
    "yn": "^4.0.0"
  },
  "devDependencies": {
<<<<<<< HEAD
    "@backstage/cli": "0.26.11",
=======
    "@backstage/cli": "0.26.10",
>>>>>>> dffa9643
    "@janus-idp/cli": "1.12.0",
    "@types/express": "4.17.21",
    "@types/supertest": "2.0.16",
    "msw": "1.3.3",
    "supertest": "6.3.4"
  },
  "files": [
    "dist",
    "config.d.ts",
    "dist-dynamic/*.*",
    "dist-dynamic/dist/**",
    "dist-dynamic/alpha/*",
    "app-config.janus-idp.yaml"
  ],
  "repository": {
    "type": "git",
    "url": "https://github.com/janus-idp/backstage-plugins",
    "directory": "plugins/kiali-backend"
  },
  "maintainers": [
    "@janus-idp/maintainers-plugins",
    "@janus-idp/kiali"
  ],
  "author": "The Backstage Community",
  "homepage": "https://red.ht/rhdh",
  "bugs": "https://github.com/janus-idp/backstage-plugins/issues",
  "keywords": [
    "support:tech-preview",
    "lifecycle:active"
  ]
}<|MERGE_RESOLUTION|>--- conflicted
+++ resolved
@@ -61,11 +61,7 @@
     "yn": "^4.0.0"
   },
   "devDependencies": {
-<<<<<<< HEAD
     "@backstage/cli": "0.26.11",
-=======
-    "@backstage/cli": "0.26.10",
->>>>>>> dffa9643
     "@janus-idp/cli": "1.12.0",
     "@types/express": "4.17.21",
     "@types/supertest": "2.0.16",
