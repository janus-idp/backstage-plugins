{
  "name": "@janus-idp/backstage-plugin-kiali-backend",
  "version": "1.16.3",
  "main": "src/index.ts",
  "types": "src/index.ts",
  "license": "Apache-2.0",
  "publishConfig": {
    "access": "public"
  },
  "backstage": {
    "role": "backend-plugin",
    "supported-versions": "1.28.4",
    "pluginId": "kiali",
    "pluginPackages": [
      "@janus-idp/backstage-plugin-kiali",
      "@janus-idp/backstage-plugin-kiali-backend"
    ]
  },
  "exports": {
    ".": "./src/index.ts",
    "./alpha": "./src/alpha.ts",
    "./package.json": "./package.json"
  },
  "typesVersions": {
    "*": {
      "alpha": [
        "src/alpha.ts"
      ],
      "package.json": [
        "package.json"
      ]
    }
  },
  "scripts": {
    "start": "backstage-cli package start",
    "build": "backstage-cli package build",
    "tsc": "tsc",
    "lint": "backstage-cli package lint",
    "test": "backstage-cli package test --passWithNoTests --coverage",
    "clean": "backstage-cli package clean",
    "prepack": "backstage-cli package prepack",
    "postpack": "backstage-cli package postpack",
    "postversion": "yarn run export-dynamic",
    "export-dynamic": "janus-cli package export-dynamic-plugin --no-embed-as-dependencies"
  },
  "configSchema": "config.d.ts",
  "dependencies": {
    "@backstage/backend-common": "^0.23.3",
    "@backstage/backend-defaults": "^0.4.1",
    "@backstage/backend-dynamic-feature-service": "^0.2.15",
    "@backstage/backend-plugin-api": "^0.7.0",
    "@backstage/catalog-client": "^1.6.5",
    "@backstage/catalog-model": "^1.5.0",
    "@backstage/config": "^1.2.0",
    "@backstage/errors": "^1.2.4",
    "@backstage/plugin-auth-node": "^0.4.17",
    "@backstage/plugin-catalog-node": "^1.12.4",
<<<<<<< HEAD
    "axios": "^1.6.0",
=======
    "@backstage/backend-dynamic-feature-service": "^0.2.15",
    "axios": "^1.7.4",
>>>>>>> c721923c
    "express": "^4.18.2",
    "express-promise-router": "^4.1.1",
    "moment": "^2.29.4",
    "yn": "^4.0.0"
  },
  "devDependencies": {
    "@backstage/backend-test-utils": "^0.4.4",
    "@backstage/cli": "0.26.11",
    "@janus-idp/cli": "1.13.1",
    "@types/express": "4.17.21",
    "@types/supertest": "2.0.16",
    "msw": "1.3.3",
    "supertest": "6.3.4"
  },
  "files": [
    "dist",
    "config.d.ts",
    "dist-dynamic/*.*",
    "dist-dynamic/dist/**",
    "dist-dynamic/alpha/*",
    "app-config.janus-idp.yaml"
  ],
  "repository": {
    "type": "git",
    "url": "https://github.com/janus-idp/backstage-plugins",
    "directory": "plugins/kiali-backend"
  },
  "maintainers": [
    "@janus-idp/maintainers-plugins",
    "@janus-idp/kiali"
  ],
  "author": "The Backstage Community",
  "homepage": "https://red.ht/rhdh",
  "bugs": "https://github.com/janus-idp/backstage-plugins/issues",
  "keywords": [
    "support:tech-preview",
    "lifecycle:active"
  ]
}<|MERGE_RESOLUTION|>--- conflicted
+++ resolved
@@ -55,12 +55,7 @@
     "@backstage/errors": "^1.2.4",
     "@backstage/plugin-auth-node": "^0.4.17",
     "@backstage/plugin-catalog-node": "^1.12.4",
-<<<<<<< HEAD
-    "axios": "^1.6.0",
-=======
-    "@backstage/backend-dynamic-feature-service": "^0.2.15",
     "axios": "^1.7.4",
->>>>>>> c721923c
     "express": "^4.18.2",
     "express-promise-router": "^4.1.1",
     "moment": "^2.29.4",
