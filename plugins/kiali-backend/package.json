{
  "name": "@janus-idp/backstage-plugin-kiali-backend",
  "version": "1.18.1",
  "main": "src/index.ts",
  "types": "src/index.ts",
  "license": "Apache-2.0",
  "publishConfig": {
    "access": "public"
  },
  "backstage": {
    "role": "backend-plugin",
    "supported-versions": "1.31.3",
    "pluginId": "kiali",
    "pluginPackages": [
      "@janus-idp/backstage-plugin-kiali",
      "@janus-idp/backstage-plugin-kiali-backend"
    ]
  },
  "exports": {
    ".": "./src/index.ts",
    "./package.json": "./package.json"
  },
  "typesVersions": {
    "*": {
      "package.json": [
        "package.json"
      ]
    }
  },
  "scripts": {
    "start": "backstage-cli package start",
    "build": "backstage-cli package build",
    "tsc": "tsc",
    "prettier:check": "prettier --ignore-unknown --check .",
    "prettier:fix": "prettier --ignore-unknown --write .",
    "lint:check": "backstage-cli package lint",
    "lint:fix": "backstage-cli package lint --fix",
    "test": "backstage-cli package test --passWithNoTests --coverage",
    "clean": "backstage-cli package clean",
    "prepack": "backstage-cli package prepack",
    "postpack": "backstage-cli package postpack",
    "postversion": "yarn run export-dynamic",
    "export-dynamic": "janus-cli package export-dynamic-plugin --no-embed-as-dependencies"
  },
  "configSchema": "config.d.ts",
  "dependencies": {
    "@backstage/backend-defaults": "^0.5.0",
    "@backstage/backend-plugin-api": "^1.0.0",
    "@backstage/catalog-client": "^1.7.0",
    "@backstage/catalog-model": "^1.7.0",
    "@backstage/config": "^1.2.0",
    "@backstage/errors": "^1.2.4",
    "@backstage/plugin-auth-node": "^0.5.2",
    "axios": "^1.7.4",
    "express": "^4.18.2",
    "moment": "^2.29.4",
    "yn": "^4.0.0"
  },
  "devDependencies": {
<<<<<<< HEAD
    "@backstage/backend-test-utils": "1.0.0",
    "@backstage/cli": "0.27.1",
=======
    "prettier": "3.3.3",
    "@backstage/backend-test-utils": "^0.4.4",
    "@backstage/cli": "0.26.11",
>>>>>>> bd102f0c
    "@janus-idp/cli": "1.15.2",
    "@types/express": "4.17.21",
    "@types/supertest": "2.0.16",
    "msw": "1.3.3",
    "supertest": "6.3.4"
  },
  "files": [
    "dist",
    "config.d.ts",
    "dist-dynamic/*.*",
    "dist-dynamic/dist/**",
    "app-config.janus-idp.yaml"
  ],
  "repository": {
    "type": "git",
    "url": "https://github.com/janus-idp/backstage-plugins",
    "directory": "plugins/kiali-backend"
  },
  "maintainers": [
    "@janus-idp/maintainers-plugins",
    "@janus-idp/kiali"
  ],
  "author": "The Backstage Community",
  "homepage": "https://red.ht/rhdh",
  "bugs": "https://github.com/janus-idp/backstage-plugins/issues",
  "keywords": [
    "support:tech-preview",
    "lifecycle:active"
  ]
}<|MERGE_RESOLUTION|>--- conflicted
+++ resolved
@@ -57,14 +57,9 @@
     "yn": "^4.0.0"
   },
   "devDependencies": {
-<<<<<<< HEAD
+    "prettier": "3.3.3",
     "@backstage/backend-test-utils": "1.0.0",
     "@backstage/cli": "0.27.1",
-=======
-    "prettier": "3.3.3",
-    "@backstage/backend-test-utils": "^0.4.4",
-    "@backstage/cli": "0.26.11",
->>>>>>> bd102f0c
     "@janus-idp/cli": "1.15.2",
     "@types/express": "4.17.21",
     "@types/supertest": "2.0.16",
