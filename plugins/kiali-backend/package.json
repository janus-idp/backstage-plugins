--- conflicted
+++ resolved
@@ -82,11 +82,7 @@
     "@janus-idp/maintainers-plugins",
     "@janus-idp/kiali"
   ],
-<<<<<<< HEAD
-  "author": "'The",
-=======
   "author": "The Backstage Community",
->>>>>>> 4e1df11a
   "homepage": "https://red.ht/rhdh",
   "bugs": "https://github.com/janus-idp/backstage-plugins/issues",
   "keywords": [
