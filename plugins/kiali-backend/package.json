{
  "name": "@janus-idp/backstage-plugin-kiali-backend",
  "version": "1.4.1",
  "main": "src/index.ts",
  "types": "src/index.ts",
  "license": "Apache-2.0",
  "publishConfig": {
    "access": "public",
    "main": "dist/index.cjs.js",
    "types": "dist/index.d.ts"
  },
  "backstage": {
    "role": "backend-plugin"
  },
  "scripts": {
    "start": "backstage-cli package start",
    "build": "backstage-cli package build",
    "tsc": "tsc",
    "lint": "backstage-cli package lint",
    "test": "backstage-cli package test --passWithNoTests --coverage",
    "clean": "backstage-cli package clean",
    "prepack": "backstage-cli package prepack",
    "postpack": "backstage-cli package postpack"
  },
  "configSchema": "config.d.ts",
  "dependencies": {
<<<<<<< HEAD
    "@backstage/backend-common": "^0.19.4",
    "@backstage/backend-plugin-api": "^0.6.2",
    "@backstage/catalog-client": "^1.4.2",
    "@backstage/catalog-model": "^1.4.1",
    "@backstage/config": "^1.0.8",
    "@backstage/errors": "^1.2.1",
    "@backstage/plugin-auth-node": "^0.2.16",
    "@backstage/plugin-catalog-node": "^1.4.0",
    "@janus-idp/backstage-plugin-kiali-common": "1.4.0",
    "axios": "^1.4.0",
    "express": "^4.17.1",
    "express-promise-router": "^4.1.0",
=======
    "@backstage/backend-common": "^0.19.8",
    "@backstage/backend-plugin-api": "^0.6.6",
    "@backstage/catalog-client": "^1.4.5",
    "@backstage/catalog-model": "^1.4.3",
    "@backstage/config": "^1.1.1",
    "@backstage/errors": "^1.2.3",
    "@backstage/plugin-auth-node": "^0.4.0",
    "@backstage/plugin-catalog-node": "^1.4.7",
    "@janus-idp/backstage-plugin-kiali-common": "1.4.1",
    "axios": "^1.5.1",
    "express": "^4.18.2",
    "express-promise-router": "^4.1.1",
>>>>>>> 9077ce9c
    "moment": "^2.29.4",
    "winston": "^3.11.0",
    "yn": "^5.0.0"
  },
  "devDependencies": {
    "@backstage/cli": "0.23.0",
    "@types/express": "4.17.20",
    "@types/supertest": "2.0.14",
    "msw": "1.3.2",
    "supertest": "6.3.3"
  },
  "files": [
    "dist",
    "config.d.ts"
  ]
}<|MERGE_RESOLUTION|>--- conflicted
+++ resolved
@@ -24,20 +24,6 @@
   },
   "configSchema": "config.d.ts",
   "dependencies": {
-<<<<<<< HEAD
-    "@backstage/backend-common": "^0.19.4",
-    "@backstage/backend-plugin-api": "^0.6.2",
-    "@backstage/catalog-client": "^1.4.2",
-    "@backstage/catalog-model": "^1.4.1",
-    "@backstage/config": "^1.0.8",
-    "@backstage/errors": "^1.2.1",
-    "@backstage/plugin-auth-node": "^0.2.16",
-    "@backstage/plugin-catalog-node": "^1.4.0",
-    "@janus-idp/backstage-plugin-kiali-common": "1.4.0",
-    "axios": "^1.4.0",
-    "express": "^4.17.1",
-    "express-promise-router": "^4.1.0",
-=======
     "@backstage/backend-common": "^0.19.8",
     "@backstage/backend-plugin-api": "^0.6.6",
     "@backstage/catalog-client": "^1.4.5",
@@ -50,7 +36,6 @@
     "axios": "^1.5.1",
     "express": "^4.18.2",
     "express-promise-router": "^4.1.1",
->>>>>>> 9077ce9c
     "moment": "^2.29.4",
     "winston": "^3.11.0",
     "yn": "^5.0.0"
