{
  "name": "@janus-idp/backstage-plugin-kiali-backend",
  "version": "1.10.23",
  "main": "src/index.ts",
  "types": "src/index.ts",
  "license": "Apache-2.0",
  "publishConfig": {
    "access": "public",
    "main": "dist/index.cjs.js",
    "types": "dist/index.d.ts"
  },
  "backstage": {
    "role": "backend-plugin",
    "supported-versions": "1.26.5"
  },
  "exports": {
    ".": "./src/index.ts",
    "./alpha": "./src/alpha.ts",
    "./package.json": "./package.json"
  },
  "typesVersions": {
    "*": {
      "alpha": [
        "src/alpha.ts"
      ],
      "package.json": [
        "package.json"
      ]
    }
  },
  "scripts": {
    "start": "backstage-cli package start",
    "build": "backstage-cli package build",
    "tsc": "tsc",
    "lint": "backstage-cli package lint",
    "test": "backstage-cli package test --passWithNoTests --coverage",
    "clean": "backstage-cli package clean",
    "prepack": "backstage-cli package prepack",
    "postpack": "backstage-cli package postpack",
    "postversion": "yarn run export-dynamic",
    "export-dynamic": "janus-cli package export-dynamic-plugin --no-embed-as-dependencies"
  },
  "configSchema": "config.d.ts",
  "dependencies": {
    "@backstage/backend-common": "^0.22.0",
    "@backstage/backend-plugin-api": "^0.6.18",
    "@backstage/catalog-client": "^1.6.5",
    "@backstage/catalog-model": "^1.5.0",
    "@backstage/config": "^1.2.0",
    "@backstage/errors": "^1.2.4",
    "@backstage/plugin-auth-node": "^0.4.13",
    "@backstage/plugin-catalog-node": "^1.12.0",
    "@backstage/backend-dynamic-feature-service": "^0.2.10",
    "axios": "^1.6.0",
    "express": "^4.18.2",
    "express-promise-router": "^4.1.1",
    "moment": "^2.29.4",
    "yn": "^4.0.0"
  },
  "devDependencies": {
<<<<<<< HEAD
    "@backstage/cli": "0.26.6",
    "@janus-idp/cli": "1.10.0",
=======
    "@backstage/cli": "0.26.4",
    "@janus-idp/cli": "1.10.1",
>>>>>>> 80f6b955
    "@types/express": "4.17.21",
    "@types/supertest": "2.0.16",
    "msw": "1.3.3",
    "supertest": "6.3.4"
  },
  "files": [
    "dist",
    "config.d.ts",
    "dist-dynamic/*.*",
    "dist-dynamic/dist/**",
    "dist-dynamic/alpha/*",
    "app-config.janus-idp.yaml"
  ],
  "repository": {
    "type": "git",
    "url": "https://github.com/janus-idp/backstage-plugins",
    "directory": "plugins/kiali-backend"
  },
  "maintainers": [
    "@janus-idp/maintainers-plugins",
    "@janus-idp/kiali"
  ],
  "author": "The Backstage Community",
  "homepage": "https://red.ht/rhdh",
  "bugs": "https://github.com/janus-idp/backstage-plugins/issues",
  "keywords": [
    "support:tech-preview",
    "lifecycle:active"
  ]
}<|MERGE_RESOLUTION|>--- conflicted
+++ resolved
@@ -58,13 +58,8 @@
     "yn": "^4.0.0"
   },
   "devDependencies": {
-<<<<<<< HEAD
     "@backstage/cli": "0.26.6",
-    "@janus-idp/cli": "1.10.0",
-=======
-    "@backstage/cli": "0.26.4",
     "@janus-idp/cli": "1.10.1",
->>>>>>> 80f6b955
     "@types/express": "4.17.21",
     "@types/supertest": "2.0.16",
     "msw": "1.3.3",
