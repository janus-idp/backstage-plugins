--- conflicted
+++ resolved
@@ -24,19 +24,11 @@
     "postpack": "backstage-cli package postpack"
   },
   "dependencies": {
-<<<<<<< HEAD
-    "@backstage/plugin-scaffolder-node": "^0.2.2"
-  },
-  "devDependencies": {
-    "@backstage/backend-common": "0.19.4",
-    "@backstage/cli": "0.22.9"
-=======
     "@backstage/plugin-scaffolder-node": "^0.2.6"
   },
   "devDependencies": {
     "@backstage/backend-common": "0.19.8",
     "@backstage/cli": "0.23.0"
->>>>>>> 9077ce9c
   },
   "files": [
     "dist"
