{
  "name": "@janus-idp/backstage-plugin-analytics-provider-segment",
  "version": "1.8.5",
  "main": "src/index.ts",
  "types": "src/index.ts",
  "license": "Apache-2.0",
  "publishConfig": {
    "access": "public",
    "main": "dist/index.esm.js",
    "types": "dist/index.d.ts"
  },
  "backstage": {
    "role": "frontend-plugin",
    "supported-versions": "1.31.3",
    "pluginId": "analytics-provider-segment",
    "pluginPackage": "@janus-idp/backstage-plugin-analytics-provider-segment",
    "pluginPackages": [
      "@janus-idp/backstage-plugin-analytics-provider-segment"
    ]
  },
  "sideEffects": false,
  "scripts": {
    "start": "backstage-cli package start",
    "build": "backstage-cli package build",
    "export-dynamic": "janus-cli package export-dynamic-plugin --in-place",
    "tsc": "tsc",
    "prettier:check": "prettier --ignore-unknown --check .",
    "prettier:fix": "prettier --ignore-unknown --write .",
    "lint:check": "backstage-cli package lint",
    "lint:fix": "backstage-cli package lint --fix",
    "test": "backstage-cli package test --passWithNoTests --coverage",
    "clean": "backstage-cli package clean",
    "prepack": "backstage-cli package prepack",
    "postpack": "backstage-cli package postpack"
  },
  "dependencies": {
    "@backstage/config": "^1.2.0",
    "@backstage/core-components": "^0.15.0",
    "@backstage/core-plugin-api": "^1.9.4",
    "@backstage/theme": "^0.5.7",
    "@material-ui/core": "^4.9.13",
    "@material-ui/icons": "^4.11.3",
    "@material-ui/lab": "4.0.0-alpha.61",
    "@segment/analytics-next": "^1.58.0",
    "prop-types": "^15.8.1",
    "react-use": "^17.4.0"
  },
  "peerDependencies": {
    "react": "^16.13.1 || ^17.0.0 || ^18.0.0",
    "react-dom": "^16.13.1 || ^17.0.0 || ^18.0.0",
    "react-router-dom": "^6.0.0"
  },
  "devDependencies": {
<<<<<<< HEAD
    "@backstage/cli": "0.27.1",
    "@backstage/core-app-api": "1.15.0",
    "@backstage/dev-utils": "1.1.1",
    "@backstage/test-utils": "1.6.0",
=======
    "prettier": "3.3.3",
    "@backstage/cli": "0.26.11",
    "@backstage/core-app-api": "1.14.1",
    "@backstage/dev-utils": "1.0.36",
    "@backstage/test-utils": "1.5.9",
>>>>>>> bd102f0c
    "@janus-idp/cli": "1.15.2",
    "@redhat-developer/red-hat-developer-hub-theme": "0.4.0",
    "@testing-library/dom": "9.3.4",
    "@testing-library/jest-dom": "6.4.8",
    "@testing-library/react": "14.3.1",
    "@testing-library/user-event": "14.5.2",
    "@types/node": "18.19.34",
    "@types/react": "18.3.3",
    "cross-fetch": "4.0.0",
    "msw": "1.3.3"
  },
  "files": [
    "dist",
    "dist-scalprum",
    "config.d.ts",
    "app-config.janus-idp.yaml"
  ],
  "configSchema": "config.d.ts",
  "repository": {
    "type": "git",
    "url": "https://github.com/janus-idp/backstage-plugins",
    "directory": "plugins/analytics-provider-segment"
  },
  "maintainers": [
    "@janus-idp/maintainers-plugins"
  ],
  "author": "Red Hat",
  "homepage": "https://red.ht/rhdh",
  "bugs": "https://github.com/janus-idp/backstage-plugins/issues",
  "keywords": [
    "support:production",
    "lifecycle:active"
  ]
}<|MERGE_RESOLUTION|>--- conflicted
+++ resolved
@@ -51,18 +51,11 @@
     "react-router-dom": "^6.0.0"
   },
   "devDependencies": {
-<<<<<<< HEAD
+    "prettier": "3.3.3",
     "@backstage/cli": "0.27.1",
     "@backstage/core-app-api": "1.15.0",
     "@backstage/dev-utils": "1.1.1",
     "@backstage/test-utils": "1.6.0",
-=======
-    "prettier": "3.3.3",
-    "@backstage/cli": "0.26.11",
-    "@backstage/core-app-api": "1.14.1",
-    "@backstage/dev-utils": "1.0.36",
-    "@backstage/test-utils": "1.5.9",
->>>>>>> bd102f0c
     "@janus-idp/cli": "1.15.2",
     "@redhat-developer/red-hat-developer-hub-theme": "0.4.0",
     "@testing-library/dom": "9.3.4",
