{
  "name": "@janus-idp/backstage-plugin-analytics-provider-segment",
  "version": "1.4.3",
  "main": "src/index.ts",
  "types": "src/index.ts",
  "license": "Apache-2.0",
  "publishConfig": {
    "access": "public",
    "main": "dist/index.esm.js",
    "types": "dist/index.d.ts"
  },
  "backstage": {
    "role": "frontend-plugin"
  },
  "scripts": {
    "start": "backstage-cli package start",
    "build": "backstage-cli package build",
    "export-dynamic": "janus-cli package export-dynamic-plugin",
    "tsc": "tsc",
    "lint": "backstage-cli package lint",
    "test": "backstage-cli package test --passWithNoTests --coverage",
    "clean": "backstage-cli package clean",
    "prepack": "backstage-cli package prepack",
    "postpack": "backstage-cli package postpack"
  },
  "dependencies": {
    "@backstage/config": "^1.2.0",
    "@backstage/core-components": "^0.14.7",
    "@backstage/core-plugin-api": "^1.9.2",
    "@backstage/theme": "^0.5.5",
    "@material-ui/core": "^4.9.13",
    "@material-ui/icons": "^4.11.3",
    "@material-ui/lab": "4.0.0-alpha.61",
    "@segment/analytics-next": "^1.58.0",
    "prop-types": "^15.8.1",
    "react-use": "^17.4.0"
  },
  "peerDependencies": {
    "react": "^16.13.1 || ^17.0.0 || ^18.0.0",
    "react-dom": "^16.13.1 || ^17.0.0 || ^18.0.0",
    "react-router-dom": "^6.0.0"
  },
  "devDependencies": {
<<<<<<< HEAD
    "@backstage/cli": "0.26.5",
    "@backstage/core-app-api": "1.12.5",
    "@backstage/dev-utils": "1.0.32",
    "@backstage/test-utils": "1.5.5",
    "@janus-idp/cli": "1.8.7",
=======
    "@backstage/cli": "0.26.4",
    "@backstage/core-app-api": "1.12.4",
    "@backstage/dev-utils": "1.0.31",
    "@backstage/test-utils": "1.5.4",
    "@janus-idp/cli": "1.8.8",
>>>>>>> eeedf0cd
    "@redhat-developer/red-hat-developer-hub-theme": "0.0.40",
    "@testing-library/dom": "9.3.4",
    "@testing-library/jest-dom": "6.4.5",
    "@testing-library/react": "14.3.1",
    "@testing-library/user-event": "14.5.2",
    "@types/node": "18.19.33",
    "@types/react": "18.3.3",
    "cross-fetch": "4.0.0",
    "msw": "1.3.3"
  },
  "files": [
    "dist",
    "dist-scalprum",
    "config.d.ts",
    "app-config.janus-idp.yaml"
  ],
  "configSchema": "config.d.ts"
}<|MERGE_RESOLUTION|>--- conflicted
+++ resolved
@@ -41,19 +41,11 @@
     "react-router-dom": "^6.0.0"
   },
   "devDependencies": {
-<<<<<<< HEAD
-    "@backstage/cli": "0.26.5",
+    "@backstage/cli": "0.26.6",
     "@backstage/core-app-api": "1.12.5",
     "@backstage/dev-utils": "1.0.32",
     "@backstage/test-utils": "1.5.5",
-    "@janus-idp/cli": "1.8.7",
-=======
-    "@backstage/cli": "0.26.4",
-    "@backstage/core-app-api": "1.12.4",
-    "@backstage/dev-utils": "1.0.31",
-    "@backstage/test-utils": "1.5.4",
     "@janus-idp/cli": "1.8.8",
->>>>>>> eeedf0cd
     "@redhat-developer/red-hat-developer-hub-theme": "0.0.40",
     "@testing-library/dom": "9.3.4",
     "@testing-library/jest-dom": "6.4.5",
