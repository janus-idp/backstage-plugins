--- conflicted
+++ resolved
@@ -89,9 +89,5 @@
     "@janus-idp/maintainers-plugins",
     "@janus-idp/devex-uxe"
   ],
-<<<<<<< HEAD
-  "author": "'The"
-=======
   "author": "The Backstage Community"
->>>>>>> 4e1df11a
 }