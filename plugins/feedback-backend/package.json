{
  "name": "@janus-idp/backstage-plugin-feedback-backend",
  "version": "1.3.2",
  "main": "src/index.ts",
  "types": "src/index.ts",
  "license": "Apache-2.0",
  "publishConfig": {
    "access": "public",
    "main": "dist/index.cjs.js",
    "types": "dist/index.d.ts"
  },
  "backstage": {
    "role": "backend-plugin"
  },
  "exports": {
    ".": "./src/index.ts",
    "./alpha": "./src/alpha.ts",
    "./package.json": "./package.json"
  },
  "typesVersions": {
    "*": {
      "alpha": [
        "src/alpha.ts"
      ],
      "package.json": [
        "package.json"
      ]
    }
  },
  "scripts": {
    "start": "backstage-cli package start",
    "build": "backstage-cli package build",
    "lint": "backstage-cli package lint",
    "test": "backstage-cli package test --passWithNoTests --coverage",
    "clean": "backstage-cli package clean",
    "prepack": "backstage-cli package prepack",
    "postpack": "backstage-cli package postpack",
    "tsc": "tsc",
    "export-dynamic": "janus-cli package export-dynamic-plugin"
  },
  "dependencies": {
<<<<<<< HEAD
    "@backstage/backend-common": "^0.22.0",
    "@backstage/backend-plugin-api": "^0.6.18",
    "@backstage/backend-test-utils": "^0.3.8",
    "@backstage/catalog-client": "^1.6.5",
    "@backstage/catalog-model": "^1.5.0",
=======
    "@backstage/backend-common": "^0.21.7",
    "@backstage/backend-dynamic-feature-service": "^0.2.10",
    "@backstage/backend-plugin-api": "^0.6.17",
    "@backstage/backend-test-utils": "^0.3.7",
    "@backstage/catalog-client": "^1.6.4",
    "@backstage/catalog-model": "^1.4.5",
>>>>>>> eeedf0cd
    "@backstage/config": "^1.2.0",
    "@types/express": "*",
    "axios": "^1.6.4",
    "express": "^4.17.1",
    "express-promise-router": "^4.1.0",
    "knex": "^3.1.0",
    "node-fetch": "^2.6.7",
    "nodemailer": "^6.9.8",
    "short-uuid": "^4.2.2",
    "winston": "^3.2.1",
    "yn": "^4.0.0"
  },
  "devDependencies": {
    "@backstage/cli": "0.26.5",
    "@janus-idp/cli": "1.8.7",
    "@types/nodemailer": "6.4.14",
    "@types/supertest": "2.0.12",
    "msw": "1.3.2",
    "supertest": "6.2.4"
  },
  "files": [
    "dist",
    "config.d.ts",
    "app-config.janus-idp.yaml",
    "migrations/**/*.{js,d.ts}",
    "dist-dynamic/*.*",
    "dist-dynamic/dist/**",
    "dist-dynamic/alpha/*"
  ],
  "configSchema": "config.d.ts",
  "repository": "github:janus-idp/backstage-plugins",
  "keywords": [
    "backstage",
    "plugin"
  ],
  "homepage": "https://janus-idp.io/",
  "bugs": "https://github.com/janus-idp/backstage-plugins/issues"
}<|MERGE_RESOLUTION|>--- conflicted
+++ resolved
@@ -39,20 +39,12 @@
     "export-dynamic": "janus-cli package export-dynamic-plugin"
   },
   "dependencies": {
-<<<<<<< HEAD
     "@backstage/backend-common": "^0.22.0",
+    "@backstage/backend-dynamic-feature-service": "^0.2.10",
     "@backstage/backend-plugin-api": "^0.6.18",
     "@backstage/backend-test-utils": "^0.3.8",
     "@backstage/catalog-client": "^1.6.5",
     "@backstage/catalog-model": "^1.5.0",
-=======
-    "@backstage/backend-common": "^0.21.7",
-    "@backstage/backend-dynamic-feature-service": "^0.2.10",
-    "@backstage/backend-plugin-api": "^0.6.17",
-    "@backstage/backend-test-utils": "^0.3.7",
-    "@backstage/catalog-client": "^1.6.4",
-    "@backstage/catalog-model": "^1.4.5",
->>>>>>> eeedf0cd
     "@backstage/config": "^1.2.0",
     "@types/express": "*",
     "axios": "^1.6.4",
@@ -66,7 +58,7 @@
     "yn": "^4.0.0"
   },
   "devDependencies": {
-    "@backstage/cli": "0.26.5",
+    "@backstage/cli": "0.26.6",
     "@janus-idp/cli": "1.8.7",
     "@types/nodemailer": "6.4.14",
     "@types/supertest": "2.0.12",
