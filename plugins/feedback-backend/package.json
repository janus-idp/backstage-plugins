--- conflicted
+++ resolved
@@ -62,11 +62,7 @@
     "yn": "^4.0.0"
   },
   "devDependencies": {
-<<<<<<< HEAD
     "@backstage/cli": "0.26.11",
-=======
-    "@backstage/cli": "0.26.10",
->>>>>>> dffa9643
     "@janus-idp/cli": "1.12.0",
     "@types/nodemailer": "6.4.15",
     "@types/supertest": "2.0.12",
