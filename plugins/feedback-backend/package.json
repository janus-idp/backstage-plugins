--- conflicted
+++ resolved
@@ -56,13 +56,8 @@
     "yn": "^4.0.0"
   },
   "devDependencies": {
-<<<<<<< HEAD
     "@backstage/cli": "0.26.4",
-    "@janus-idp/cli": "1.8.1",
-=======
-    "@backstage/cli": "0.26.2",
     "@janus-idp/cli": "1.8.3",
->>>>>>> 889be7f8
     "@types/nodemailer": "6.4.14",
     "@types/supertest": "2.0.12",
     "msw": "1.3.2",
