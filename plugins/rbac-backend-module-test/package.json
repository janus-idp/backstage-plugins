--- conflicted
+++ resolved
@@ -47,19 +47,12 @@
     "csv-parse": "^5.5.6"
   },
   "devDependencies": {
-<<<<<<< HEAD
+    "prettier": "3.3.3",
     "@backstage/config": "1.2.0",
     "@backstage/backend-test-utils": "1.0.0",
     "@backstage/cli": "0.27.1",
-    "@janus-idp/cli": "*"
-=======
-    "prettier": "3.3.3",
-    "@backstage/config": "^1.2.0",
-    "@backstage/backend-test-utils": "0.4.4",
-    "@backstage/cli": "0.26.11",
     "@janus-idp/cli": "*",
-    "@backstage/backend-dynamic-feature-service": "^0.2.15"
->>>>>>> bd102f0c
+    "@backstage/backend-dynamic-feature-service": "0.4.1"
   },
   "files": [
     "dist",
