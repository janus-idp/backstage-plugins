--- conflicted
+++ resolved
@@ -57,17 +57,10 @@
   "devDependencies": {
     "@backstage/cli": "0.26.11",
     "@backstage/config": "1.2.0",
-<<<<<<< HEAD
     "@backstage/core-app-api": "1.14.0",
     "@backstage/dev-utils": "1.0.35",
     "@backstage/test-utils": "1.5.8",
-    "@janus-idp/cli": "1.11.1",
-=======
-    "@backstage/core-app-api": "1.13.0",
-    "@backstage/dev-utils": "1.0.34",
-    "@backstage/test-utils": "1.5.7",
     "@janus-idp/cli": "1.12.0",
->>>>>>> 9052a3f4
     "@playwright/test": "1.44.1",
     "@redhat-developer/red-hat-developer-hub-theme": "0.0.54",
     "@testing-library/jest-dom": "6.4.5",
