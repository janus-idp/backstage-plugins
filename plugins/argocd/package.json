{
  "name": "@janus-idp/backstage-plugin-argocd",
  "version": "1.0.1",
  "main": "src/index.ts",
  "types": "src/index.ts",
  "license": "Apache-2.0",
  "publishConfig": {
    "access": "public",
    "main": "dist/index.esm.js",
    "types": "dist/index.d.ts"
  },
  "backstage": {
    "role": "frontend-plugin"
  },
  "sideEffects": false,
  "scripts": {
    "build": "backstage-cli package build",
    "clean": "backstage-cli package clean",
    "export-dynamic": "janus-cli package export-dynamic-plugin",
    "lint": "backstage-cli package lint",
    "postpack": "backstage-cli package postpack",
    "postversion": "yarn run export-dynamic",
    "prepack": "backstage-cli package prepack",
    "start": "backstage-cli package start",
    "test": "backstage-cli package test --passWithNoTests --coverage",
    "tsc": "tsc",
    "ui-test": "yarn playwright test"
  },
  "dependencies": {
<<<<<<< HEAD
    "@backstage/core-components": "^0.14.6",
    "@backstage/core-plugin-api": "^1.9.2",
    "@backstage/theme": "^0.5.3",
=======
    "@backstage/catalog-model": "^1.4.4",
    "@backstage/core-components": "^0.14.3",
    "@backstage/core-plugin-api": "^1.9.1",
    "@backstage/plugin-catalog-react": "^1.10.0",
    "@backstage/theme": "^0.5.2",
    "@kubernetes/client-node": "^0.20.0",
>>>>>>> 0cf7c4dc
    "@material-ui/core": "^4.9.13",
    "@material-ui/icons": "^4.9.1",
    "@material-ui/lab": "^4.0.0-alpha.61",
    "@patternfly/patternfly": "^5.1.0",
    "@patternfly/react-charts": "^7.1.1",
    "@patternfly/react-core": "^5.1.2",
    "@patternfly/react-icons": "^5.1.1",
    "@patternfly/react-tokens": "^5.1.2",
    "moment": "^2.30.1",
    "react-use": "17.4.0"
  },
  "peerDependencies": {
    "react": "^16.13.1 || ^17.0.0 || ^18.0.0",
    "react-router-dom": "^6.3.0"
  },
  "devDependencies": {
<<<<<<< HEAD
    "@backstage/cli": "0.26.4",
    "@backstage/core-app-api": "1.12.4",
    "@backstage/dev-utils": "1.0.31",
    "@backstage/test-utils": "1.5.4",
    "@janus-idp/cli": "1.7.5",
=======
    "@backstage/cli": "0.26.2",
    "@backstage/config": "1.2.0",
    "@backstage/core-app-api": "1.12.3",
    "@backstage/dev-utils": "1.0.30",
    "@backstage/test-utils": "1.5.3",
    "@janus-idp/cli": "1.8.5",
    "@playwright/test": "1.41.2",
>>>>>>> 0cf7c4dc
    "@testing-library/jest-dom": "6.0.0",
    "@testing-library/react": "14.0.0",
    "@testing-library/user-event": "14.0.0",
    "msw": "1.0.0"
  },
  "files": [
    "dist",
    "config.d.ts",
    "dist-scalprum",
    "app-config.janus-idp.yaml"
  ],
  "scalprum": {
    "name": "janus-idp.backstage-plugin-argocd",
    "exposedModules": {
      "PluginRoot": "./src/index.ts"
    }
  },
  "configSchema": "config.d.ts",
  "repository": {
    "type": "git",
    "url": "https://github.com/janus-idp/backstage-plugins",
    "directory": "plugins/argocd"
  },
  "keywords": [
    "backstage",
    "plugin"
  ],
  "homepage": "https://janus-idp.io/",
  "bugs": "https://github.com/janus-idp/backstage-plugins/issues"
}<|MERGE_RESOLUTION|>--- conflicted
+++ resolved
@@ -27,18 +27,12 @@
     "ui-test": "yarn playwright test"
   },
   "dependencies": {
-<<<<<<< HEAD
+    "@backstage/catalog-model": "^1.4.5",
     "@backstage/core-components": "^0.14.6",
     "@backstage/core-plugin-api": "^1.9.2",
+    "@backstage/plugin-catalog-react": "^1.11.3",
     "@backstage/theme": "^0.5.3",
-=======
-    "@backstage/catalog-model": "^1.4.4",
-    "@backstage/core-components": "^0.14.3",
-    "@backstage/core-plugin-api": "^1.9.1",
-    "@backstage/plugin-catalog-react": "^1.10.0",
-    "@backstage/theme": "^0.5.2",
     "@kubernetes/client-node": "^0.20.0",
->>>>>>> 0cf7c4dc
     "@material-ui/core": "^4.9.13",
     "@material-ui/icons": "^4.9.1",
     "@material-ui/lab": "^4.0.0-alpha.61",
@@ -55,21 +49,13 @@
     "react-router-dom": "^6.3.0"
   },
   "devDependencies": {
-<<<<<<< HEAD
     "@backstage/cli": "0.26.4",
+    "@backstage/config": "1.2.0",
     "@backstage/core-app-api": "1.12.4",
     "@backstage/dev-utils": "1.0.31",
     "@backstage/test-utils": "1.5.4",
-    "@janus-idp/cli": "1.7.5",
-=======
-    "@backstage/cli": "0.26.2",
-    "@backstage/config": "1.2.0",
-    "@backstage/core-app-api": "1.12.3",
-    "@backstage/dev-utils": "1.0.30",
-    "@backstage/test-utils": "1.5.3",
     "@janus-idp/cli": "1.8.5",
     "@playwright/test": "1.41.2",
->>>>>>> 0cf7c4dc
     "@testing-library/jest-dom": "6.0.0",
     "@testing-library/react": "14.0.0",
     "@testing-library/user-event": "14.0.0",
