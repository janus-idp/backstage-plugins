--- conflicted
+++ resolved
@@ -1,11 +1,7 @@
 {
   "name": "@janus-idp/backstage-plugin-argocd",
-<<<<<<< HEAD
-  "version": "1.6.0",
+  "version": "1.6.2",
   "private": true,
-=======
-  "version": "1.6.2",
->>>>>>> 61eadcd3
   "main": "src/index.ts",
   "types": "src/index.ts",
   "license": "Apache-2.0",
