--- conflicted
+++ resolved
@@ -75,17 +75,10 @@
     "vscode-languageserver-types": "^3.16.0"
   },
   "devDependencies": {
-<<<<<<< HEAD
     "@backstage/cli": "0.26.6",
     "@backstage/dev-utils": "1.0.32",
     "@backstage/test-utils": "1.5.5",
-    "@janus-idp/cli": "1.10.0",
-=======
-    "@backstage/cli": "0.26.4",
-    "@backstage/dev-utils": "1.0.31",
-    "@backstage/test-utils": "1.5.4",
     "@janus-idp/cli": "1.10.1",
->>>>>>> 80f6b955
     "@redhat-developer/red-hat-developer-hub-theme": "0.0.54",
     "@storybook/preview-api": "7.6.19",
     "@storybook/react": "7.6.19",
