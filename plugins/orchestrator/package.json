{
  "name": "@janus-idp/backstage-plugin-orchestrator",
  "version": "1.11.2",
  "license": "Apache-2.0",
  "main": "src/index.ts",
  "types": "src/index.ts",
  "publishConfig": {
    "access": "public",
    "main": "dist/index.esm.js",
    "types": "dist/index.d.ts"
  },
  "backstage": {
    "role": "frontend-plugin",
    "supported-versions": "1.26.5"
  },
  "homepage": "https://red.ht/rhdh",
  "repository": {
    "type": "git",
    "url": "https://github.com/janus-idp/backstage-plugins",
    "directory": "plugins/orchestrator"
  },
  "bugs": "https://github.com/janus-idp/backstage-plugins/issues",
  "keywords": [
    "backstage",
    "plugin",
    "orchestrator",
    "workflows",
    "support:tech-preview",
    "lifecycle:active"
  ],
  "files": [
    "app-config.janus-idp.yaml",
    "dist",
    "dist-scalprum"
  ],
  "scripts": {
    "start": "backstage-cli package start",
    "build": "backstage-cli package build",
    "export-dynamic": "janus-cli package export-dynamic-plugin",
    "tsc": "tsc",
    "lint": "backstage-cli package lint",
    "test": "backstage-cli package test --passWithNoTests --coverage",
    "clean": "backstage-cli package clean",
    "prepack": "backstage-cli package prepack",
    "postpack": "backstage-cli package postpack"
  },
  "dependencies": {
    "@backstage/core-components": "^0.14.6",
    "@backstage/core-plugin-api": "^1.9.2",
    "@backstage/errors": "^1.2.4",
    "@backstage/plugin-catalog": "^1.19.0",
    "@backstage/types": "^1.1.1",
    "@janus-idp/backstage-plugin-orchestrator-common": "1.7.1",
    "@kie-tools-core/editor": "^0.32.0",
    "@kie-tools-core/notifications": "^0.32.0",
    "@kie-tools-core/react-hooks": "^0.32.0",
    "@kie-tools/serverless-workflow-combined-editor": "^0.32.0",
    "@kie-tools/serverless-workflow-language-service": "^0.32.0",
    "@kie-tools/serverless-workflow-service-catalog": "^0.32.0",
    "@material-ui/core": "^4.12.4",
    "@material-ui/icons": "^4.11.3",
    "@material-ui/lab": "^4.0.0-alpha.45",
    "@monaco-editor/react": "^4.6.0",
    "@mui/icons-material": "^5.15.3",
    "@rjsf/core": "^5.7.3",
    "@rjsf/material-ui": "^5.7.3",
    "@rjsf/utils": "5.7.3",
    "@rjsf/validator-ajv8": "5.7.3",
    "moment": "^2.29.4",
    "monaco-editor": "^0.39.0",
    "react-json-view": "^1.21.3",
    "react-moment": "^1.1.3",
    "react-use": "^17.4.0",
    "swr": "^2.0.0",
    "uuid": "^9.0.1",
    "vscode-languageserver-types": "^3.16.0"
  },
  "devDependencies": {
    "@backstage/cli": "0.26.4",
    "@backstage/dev-utils": "1.0.31",
    "@backstage/test-utils": "1.5.4",
    "@janus-idp/cli": "1.8.6",
    "@storybook/react": "7.5.3",
    "@testing-library/react": "14.2.1",
    "@storybook/preview-api": "7.5.3",
    "react": "18.3.1",
    "react-dom": "18.3.1"
  },
  "peerDependencies": {
    "react": "^16.13.1 || ^17.0.0 || ^18.0.0",
    "react-dom": "^16.13.1 || ^17.0.0 || ^18.0.0",
    "react-router-dom": "^6.0.0"
  },
  "scalprum": {
    "name": "janus-idp.backstage-plugin-orchestrator",
    "exposedModules": {
      "OrchestratorPlugin": "./src/index.ts"
    }
  },
  "maintainers": [
    "@janus-idp/maintainers-plugins",
    "@janus-idp/orchestrator-codeowners"
  ],
<<<<<<< HEAD
  "author": "'The"
=======
  "author": "The Backstage Community"
>>>>>>> 4e1df11a
}<|MERGE_RESOLUTION|>--- conflicted
+++ resolved
@@ -101,9 +101,5 @@
     "@janus-idp/maintainers-plugins",
     "@janus-idp/orchestrator-codeowners"
   ],
-<<<<<<< HEAD
-  "author": "'The"
-=======
   "author": "The Backstage Community"
->>>>>>> 4e1df11a
 }