--- conflicted
+++ resolved
@@ -77,28 +77,21 @@
     "react-moment": "^1.1.3",
     "react-use": "^17.4.0",
     "swr": "^2.0.0",
-    "uuid": "^9.0.1"
+    "uuid": "^9.0.1",
+    "vscode-languageserver-types": "3.17.5"
   },
   "devDependencies": {
-<<<<<<< HEAD
+    "prettier": "3.3.3",
     "@backstage/cli": "0.27.1",
     "@backstage/dev-utils": "1.1.1",
     "@backstage/test-utils": "1.6.0",
     "@backstage/types": "1.1.1",
-=======
-    "prettier": "3.3.3",
-    "@backstage/cli": "0.26.11",
-    "@backstage/dev-utils": "1.0.36",
-    "@backstage/test-utils": "1.5.9",
-    "@backstage/types": "^1.1.1",
->>>>>>> bd102f0c
     "@janus-idp/cli": "1.15.2",
     "@redhat-developer/red-hat-developer-hub-theme": "0.4.0",
     "@storybook/preview-api": "7.6.20",
     "@storybook/react": "7.6.20",
     "@testing-library/react": "14.3.1",
-    "@types/json-schema": "7.0.15",
-    "vscode-languageserver-types": "3.17.5"
+    "@types/json-schema": "7.0.15"
   },
   "peerDependencies": {
     "@material-ui/core": "^4.12.4",
