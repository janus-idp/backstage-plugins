{
  "name": "@janus-idp/backstage-plugin-orchestrator",
  "version": "2.1.1",
  "license": "Apache-2.0",
  "main": "src/index.ts",
  "types": "src/index.ts",
  "publishConfig": {
    "access": "public",
    "main": "dist/index.esm.js",
    "types": "dist/index.d.ts"
  },
  "backstage": {
    "role": "frontend-plugin",
    "supported-versions": "1.31.3",
    "pluginId": "orchestrator",
    "pluginPackages": [
      "@janus-idp/backstage-plugin-orchestrator",
      "@janus-idp/backstage-plugin-orchestrator-backend",
      "@janus-idp/backstage-plugin-orchestrator-common"
    ]
  },
  "homepage": "https://red.ht/rhdh",
  "repository": {
    "type": "git",
    "url": "https://github.com/janus-idp/backstage-plugins",
    "directory": "plugins/orchestrator"
  },
  "bugs": "https://github.com/janus-idp/backstage-plugins/issues",
  "keywords": [
    "support:tech-preview",
    "lifecycle:active",
    "backstage",
    "plugin",
    "orchestrator",
    "workflows"
  ],
  "files": [
    "app-config.janus-idp.yaml",
    "dist",
    "dist-scalprum"
  ],
  "sideEffects": false,
  "scripts": {
    "start": "backstage-cli package start",
    "build": "backstage-cli package build",
    "export-dynamic": "janus-cli package export-dynamic-plugin --in-place",
    "tsc": "tsc",
    "lint": "backstage-cli package lint",
    "test": "backstage-cli package test --passWithNoTests --coverage",
    "clean": "backstage-cli package clean",
    "prepack": "backstage-cli package prepack",
    "postpack": "backstage-cli package postpack"
  },
  "dependencies": {
    "@backstage/core-components": "^0.15.0",
    "@backstage/core-plugin-api": "^1.9.4",
    "@backstage/errors": "^1.2.4",
<<<<<<< HEAD
    "@backstage/plugin-catalog": "^1.23.1",
    "@backstage/plugin-permission-react": "^0.4.26",
    "@janus-idp/backstage-plugin-orchestrator-common": "*",
    "@janus-idp/backstage-plugin-orchestrator-form-api": "*",
    "@janus-idp/backstage-plugin-orchestrator-form-react": "*",
=======
    "@backstage/plugin-catalog": "^1.21.1",
    "@backstage/plugin-permission-react": "^0.4.24",
    "@backstage/types": "^1.1.1",
    "@janus-idp/backstage-plugin-orchestrator-common": "1.21.0",
    "@janus-idp/backstage-plugin-orchestrator-form-api": "1.2.0",
    "@janus-idp/backstage-plugin-orchestrator-form-react": "1.2.0",
>>>>>>> 46175f2a
    "@kie-tools-core/editor": "^0.32.0",
    "@kie-tools-core/notifications": "^0.32.0",
    "@kie-tools-core/react-hooks": "^0.32.0",
    "@kie-tools/serverless-workflow-combined-editor": "^0.32.0",
    "@kie-tools/serverless-workflow-language-service": "^0.32.0",
    "@kie-tools/serverless-workflow-service-catalog": "^0.32.0",
    "@monaco-editor/react": "^4.6.0",
    "axios": "1.7.4",
    "moment": "^2.29.4",
    "monaco-editor": "^0.49.0",
    "react-json-view": "^1.21.3",
    "react-moment": "^1.1.3",
    "react-use": "^17.4.0",
    "swr": "^2.0.0",
    "uuid": "^9.0.1"
  },
  "devDependencies": {
<<<<<<< HEAD
    "@backstage/cli": "0.27.1",
    "@backstage/dev-utils": "1.1.1",
    "@backstage/test-utils": "1.6.0",
    "@backstage/types": "1.1.1",
    "@janus-idp/cli": "*",
=======
    "@backstage/cli": "0.26.11",
    "@backstage/dev-utils": "1.0.36",
    "@backstage/test-utils": "1.5.9",
    "@backstage/types": "^1.1.1",
    "@janus-idp/cli": "1.15.2",
>>>>>>> 46175f2a
    "@redhat-developer/red-hat-developer-hub-theme": "0.4.0",
    "@storybook/preview-api": "7.6.20",
    "@storybook/react": "7.6.20",
    "@testing-library/react": "14.3.1",
    "@types/json-schema": "7.0.15",
    "vscode-languageserver-types": "3.17.5"
  },
  "peerDependencies": {
    "@material-ui/core": "^4.12.4",
    "@material-ui/icons": "^4.11.3",
    "@material-ui/lab": "^4.0.0-alpha.45",
    "@mui/icons-material": "^5.15.8",
    "react": "^16.13.1 || ^17.0.0 || ^18.0.0",
    "react-dom": "^16.13.1 || ^17.0.0 || ^18.0.0",
    "react-router-dom": "^6.0.0"
  },
  "scalprum": {
    "name": "janus-idp.backstage-plugin-orchestrator",
    "exposedModules": {
      "OrchestratorPlugin": "./src/index.ts"
    }
  },
  "maintainers": [
    "@janus-idp/maintainers-plugins",
    "@janus-idp/orchestrator-codeowners"
  ],
  "author": "The Backstage Community"
}<|MERGE_RESOLUTION|>--- conflicted
+++ resolved
@@ -55,20 +55,11 @@
     "@backstage/core-components": "^0.15.0",
     "@backstage/core-plugin-api": "^1.9.4",
     "@backstage/errors": "^1.2.4",
-<<<<<<< HEAD
     "@backstage/plugin-catalog": "^1.23.1",
     "@backstage/plugin-permission-react": "^0.4.26",
-    "@janus-idp/backstage-plugin-orchestrator-common": "*",
-    "@janus-idp/backstage-plugin-orchestrator-form-api": "*",
-    "@janus-idp/backstage-plugin-orchestrator-form-react": "*",
-=======
-    "@backstage/plugin-catalog": "^1.21.1",
-    "@backstage/plugin-permission-react": "^0.4.24",
-    "@backstage/types": "^1.1.1",
     "@janus-idp/backstage-plugin-orchestrator-common": "1.21.0",
     "@janus-idp/backstage-plugin-orchestrator-form-api": "1.2.0",
     "@janus-idp/backstage-plugin-orchestrator-form-react": "1.2.0",
->>>>>>> 46175f2a
     "@kie-tools-core/editor": "^0.32.0",
     "@kie-tools-core/notifications": "^0.32.0",
     "@kie-tools-core/react-hooks": "^0.32.0",
@@ -86,19 +77,11 @@
     "uuid": "^9.0.1"
   },
   "devDependencies": {
-<<<<<<< HEAD
     "@backstage/cli": "0.27.1",
     "@backstage/dev-utils": "1.1.1",
     "@backstage/test-utils": "1.6.0",
     "@backstage/types": "1.1.1",
-    "@janus-idp/cli": "*",
-=======
-    "@backstage/cli": "0.26.11",
-    "@backstage/dev-utils": "1.0.36",
-    "@backstage/test-utils": "1.5.9",
-    "@backstage/types": "^1.1.1",
     "@janus-idp/cli": "1.15.2",
->>>>>>> 46175f2a
     "@redhat-developer/red-hat-developer-hub-theme": "0.4.0",
     "@storybook/preview-api": "7.6.20",
     "@storybook/react": "7.6.20",
