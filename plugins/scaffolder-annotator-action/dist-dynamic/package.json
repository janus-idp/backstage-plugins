{
  "name": "@janus-idp/backstage-scaffolder-backend-module-annotator-dynamic",
  "description": "The annotator module for @backstage/plugin-scaffolder-backend",
<<<<<<< HEAD
  "version": "1.0.0",
=======
  "version": "1.0.1",
>>>>>>> a3b416d0
  "main": "dist/index.cjs.js",
  "types": "dist/index.d.ts",
  "license": "Apache-2.0",
  "publishConfig": {
    "access": "public",
    "main": "dist/index.cjs.js",
    "types": "dist/index.d.ts"
  },
  "backstage": {
    "role": "backend-plugin-module",
    "supported-versions": "1.26.5"
  },
  "exports": {
    ".": {
      "require": "./dist/index.cjs.js",
      "default": "./dist/index.cjs.js"
    },
    "./alpha": {
      "require": "./dist/alpha.cjs.js",
      "default": "./dist/alpha.cjs.js"
    },
    "./package.json": "./package.json"
  },
  "scripts": {},
  "dependencies": {
    "fs-extra": "^11.2.0",
    "lodash": "^4.17.21",
    "yaml": "^2.0.0"
  },
  "devDependencies": {},
  "files": [
    "dist",
    "config.d.ts",
    "app-config.janus-idp.yaml",
    "alpha"
  ],
  "repository": {
    "type": "git",
    "url": "https://github.com/janus-idp/backstage-plugins",
    "directory": "plugins/scaffolder-annotator-action"
  },
  "keywords": [
    "support:tech-preview",
    "lifecycle:active",
    "backstage",
    "plugin"
  ],
  "homepage": "https://red.ht/rhdh",
  "bugs": "https://github.com/janus-idp/backstage-plugins/issues",
  "maintainers": [
    "@janus-idp/maintainers-plugins"
  ],
  "author": "The Backstage Community",
  "bundleDependencies": true,
  "peerDependencies": {
    "@backstage/backend-common": "^0.22.0",
    "@backstage/backend-dynamic-feature-service": "^0.2.10",
    "@backstage/backend-plugin-api": "^0.6.18",
    "@backstage/catalog-model": "^1.5.0",
    "@backstage/plugin-scaffolder-node": "^0.4.4"
  },
  "overrides": {
    "@aws-sdk/util-utf8-browser": {
      "@smithy/util-utf8": "^2.0.0"
    }
  },
  "resolutions": {
    "@aws-sdk/util-utf8-browser": "npm:@smithy/util-utf8@~2"
  }
}<|MERGE_RESOLUTION|>--- conflicted
+++ resolved
@@ -1,11 +1,7 @@
 {
   "name": "@janus-idp/backstage-scaffolder-backend-module-annotator-dynamic",
   "description": "The annotator module for @backstage/plugin-scaffolder-backend",
-<<<<<<< HEAD
-  "version": "1.0.0",
-=======
-  "version": "1.0.1",
->>>>>>> a3b416d0
+  "version": "1.0.2",
   "main": "dist/index.cjs.js",
   "types": "dist/index.d.ts",
   "license": "Apache-2.0",
