import { type BackendFeature } from '@backstage/backend-plugin-api';
import {
  mockCredentials,
  mockServices,
  startTestBackend,
} from '@backstage/backend-test-utils';

import { AIMessage, HumanMessage } from '@langchain/core/messages';
import { ChatPromptTemplate } from '@langchain/core/prompts';
import express from 'express';
import { http, HttpResponse } from 'msw';
import { setupServer } from 'msw/node';
import request from 'supertest';

import { handlers, LOCAL_AI_ADDR } from '../../__fixtures__/handlers';
import { deleteHistory, saveHistory } from '../handlers/chatHistory';
import { lightspeedPlugin } from '../plugin';
import { Roles } from '../service/types';

const mockUserId = `user: default/user1`;
const mockConversationId = `${mockUserId}+1q2w3e4r-qwer1234`;
const encodedConversationId = encodeURIComponent(mockConversationId);

const mockAnotherUserId = `user: default/anotheruser`;
const mockAnotherConversationId = `${mockAnotherUserId}+1q2w3e4r-qwer1234`;
const encodedAnotherConversationId = encodeURIComponent(
  mockAnotherConversationId,
);

const mockModel = 'test-model';
const mockToken = 'dummy-token';

const BASE_CONFIG = {
  lightspeed: {
    servers: [
      {
        id: 'test-server',
        url: LOCAL_AI_ADDR,
        token: mockToken,
      },
    ],
  },
};

const mockServerResponse = { data: 'redirect to v1/models' };
// Mocking the actual request that the proxy would make
jest.mock('http-proxy-middleware', () => ({
  createProxyMiddleware: jest
    .fn()
    .mockImplementation(() => (req: express.Request, res: express.Response) => {
      if (req.headers.authorization !== `Bearer ${mockToken}`) {
        res.status(403).json({ error: 'unauthorized' }); // test if config.token has been added in authorization header
        return;
      }
      if (req.path === '/models') {
        res.status(200).json(mockServerResponse);
        return;
      }
      res.status(404).json({ error: 'unknown path' });
    }),
}));

<<<<<<< HEAD
jest.mock('@backstage/backend-plugin-api', () => ({
  ...jest.requireActual('@backstage/backend-plugin-api'),
  UserInfoService: jest.fn().mockImplementation(() => ({
    getUserInfo: jest.fn().mockResolvedValue({
      BackstageUserInfo: {
        userEntityRef: mockUserId,
      },
    }),
  })),
}));
=======
const splitJsonObjects = (response: { text: string }): string[] =>
  response.text.split('}{').map((chunk, index, arr) => {
    if (index === 0) {
      return `${chunk}}`;
    } else if (index === arr.length - 1) {
      return `{${chunk}`;
    }
    return `{${chunk}}`;
  });
>>>>>>> 74dfdafd

describe('lightspeed router tests', () => {
  const server = setupServer(...handlers);

  beforeAll(() =>
    server.listen({
      /*
       *  This is required so that msw doesn't throw
       *  warnings when the backend is requesting an endpoint
       */
      onUnhandledRequest: (req, print) => {
        if (req.url.includes('/api/lightspeed')) {
          // bypass
          return;
        }
        print.warning();
      },
    }),
  );

  afterAll(() => server.close());

  afterEach(() => {
    jest.clearAllMocks();
    server.resetHandlers();
  });

  async function startBackendServer(config?: Record<PropertyKey, unknown>) {
    const features: (BackendFeature | Promise<{ default: BackendFeature }>)[] =
      [
        lightspeedPlugin,
        mockServices.rootLogger.factory(),
        mockServices.rootConfig.factory({
          data: { ...BASE_CONFIG, ...(config || {}) },
        }),
        mockServices.httpAuth.factory({
          defaultCredentials: mockCredentials.user(mockUserId),
        }),
        mockServices.userInfo.factory(),
      ];
    return (await startTestBackend({ features })).server;
  }

  describe('GET /health', () => {
    it('returns ok', async () => {
      const backendServer = await startBackendServer();
      const response = await request(backendServer).get(
        '/api/lightspeed/health',
      );

      expect(response.status).toEqual(200);
      expect(response.body).toEqual({ status: 'ok' });
    });
  });

  describe('/v1/* proxy middleware', () => {
    it('should proxy requests to /v1/models', async () => {
      const backendServer = await startBackendServer();
      const response = await request(backendServer).get(
        '/api/lightspeed/v1/models',
      );

      expect(response.status).toBe(200);
      expect(response.body).toEqual(mockServerResponse);
    });

    it('unknown path', async () => {
      const backendServer = await startBackendServer();
      const response = await request(backendServer).get(
        '/api/lightspeed/v1/unknown',
      );

      expect(response.status).toBe(404);
      expect(String(response.error)).toContain(
        'Error: cannot GET /api/lightspeed/v1/unknown (404)',
      );
    });
  });

  describe('POST /conversations', () => {
    it('generate new conversation_id', async () => {
      const backendServer = await startBackendServer();
      const response = await request(backendServer).post(
        `/api/lightspeed/conversations`,
      );
      expect(response.statusCode).toEqual(200);
      const conversation_id = response.body.conversation_id;

      expect(conversation_id.length).toBe(mockUserId.length + 17); // user_id length + `+` + 16-character session_id
      const [user_id, session_id] = conversation_id.split('+');
      expect(user_id).toBe(mockUserId);
      expect(/^[a-zA-Z0-9]+$/.test(session_id)).toBe(true);
    });
  });

  describe('GET and DELETE /conversations/:conversation_id', () => {
    const humanMessage = 'Hello';
    const aiMessage = 'Hi! How can I help you today?';

    beforeEach(async () => {
      await saveHistory(mockConversationId, Roles.HumanRole, humanMessage);
      await saveHistory(mockConversationId, Roles.AIRole, aiMessage);
    });

    it('load history', async () => {
      const backendServer = await startBackendServer();
      const response = await request(backendServer).get(
        `/api/lightspeed/conversations/${encodedConversationId}`,
      );
      expect(response.statusCode).toEqual(200);
      // Parse response body
      const responseData = response.body;

      // Check that responseData is an array
      expect(Array.isArray(responseData)).toBe(true);
      expect(responseData.length).toBe(2);

      expect(responseData[0].id).toContain('HumanMessage');
      expect(responseData[0].kwargs?.content).toBe(humanMessage);

      expect(responseData[1].id).toContain('AIMessage');
      expect(responseData[1].kwargs?.content).toBe(aiMessage);
    });

    it('delete history', async () => {
      // delete request
      const backendServer = await startBackendServer();
      const deleteResponse = await request(backendServer).delete(
        `/api/lightspeed/conversations/${encodedConversationId}`,
      );
      expect(deleteResponse.statusCode).toEqual(200);
    });

    it('load history with deleted conversation_id', async () => {
      await deleteHistory(mockConversationId);
      const backendServer = await startBackendServer();
      const response = await request(backendServer).get(
        `/api/lightspeed/conversations/${encodedConversationId}`,
      );
      expect(response.statusCode).toEqual(500);
      expect(response.body.error).toContain('unknown conversation_id');
    });

    it('load history from another authenticated user should error out', async () => {
      const backendServer = await startBackendServer();

      const response = await request(backendServer).get(
        `/api/lightspeed/conversations/${encodedAnotherConversationId}`,
      );
      expect(response.statusCode).toEqual(500);
      expect(response.body.error).toContain(
        'does not belong to authenticated user',
      );
    });

    it('delete history from another authenticated user should error out', async () => {
      const backendServer = await startBackendServer();
      const deleteResponse = await request(backendServer).delete(
        `/api/lightspeed/conversations/${encodedAnotherConversationId}`,
      );
      expect(deleteResponse.statusCode).toEqual(500);
      expect(deleteResponse.body.error).toContain(
        'does not belong to authenticated user',
      );
    });
  });

  describe('POST /v1/query', () => {
    let chatOpenAISpy: any;

    const setupStreamSpy = (mockStream: jest.Mock) => {
      // Spy on fromMessages and mock its return value
      jest
        .spyOn(ChatPromptTemplate, 'fromMessages')
        .mockImplementation((): any => ({
          pipe: jest.fn().mockReturnValue({
            stream: mockStream,
          }),
        }));
    };
    beforeEach(() => {
      chatOpenAISpy = jest.spyOn(ChatPromptTemplate, 'fromMessages');
    });

    afterEach(() => {
      chatOpenAISpy.mockRestore();
      chatOpenAISpy.mockReset();
    });

    it('chat completions', async () => {
      const backendServer = await startBackendServer();

      const response = await request(backendServer)
        .post('/api/lightspeed/v1/query')
        .send({
          model: mockModel,
          conversation_id: mockConversationId,
          query: 'Hello',
          serverURL: LOCAL_AI_ADDR,
        });

      expect(response.statusCode).toEqual(200);
      const expectedData = 'Mockup AI Message';
      let receivedData = '';
      const chunkList = splitJsonObjects(response);

      expect(chunkList.length).toEqual(4);
      // Parse each chunk individually
      chunkList.forEach(chunk => {
        const parsedChunk = JSON.parse(chunk);
        expect(parsedChunk.conversation_id).toEqual(mockConversationId);
        if (
          parsedChunk.response?.kwargs?.response_metadata?.finish_reason !==
          'stop'
        ) {
          receivedData += parsedChunk.response?.kwargs?.content;
          receivedData += ' ';
        }
      });
      receivedData = receivedData.trimEnd(); // remove space at the last chunk
      expect(receivedData).toEqual(expectedData);
    });

    it('should not have any history for the initial conversation', async () => {
      const mockStream = jest.fn().mockImplementation(async function* stream() {
        yield { content: 'Chunk 1', response_metadata: {} };
      });

      setupStreamSpy(mockStream);

      const backendServer = await startBackendServer();
      await deleteHistory(mockConversationId); // delete existing conversation history

      const response = await request(backendServer)
        .post('/api/lightspeed/v1/query')
        .send({
          model: mockModel,
          conversation_id: mockConversationId,
          query: 'Hi',
          serverURL: LOCAL_AI_ADDR,
        });

      expect(response.statusCode).toEqual(200);
      expect(mockStream).toHaveBeenCalled();

      const streamCalledWithMessages = mockStream.mock.calls[0][0].messages;

      expect(streamCalledWithMessages).toHaveLength(1);
      expect(streamCalledWithMessages[0]).toBeInstanceOf(HumanMessage);
      expect(streamCalledWithMessages[0]).toEqual(
        expect.objectContaining({ content: 'Hi' }),
      );
    });

    it('should call the stream with conversation history', async () => {
      const mockStream = jest.fn().mockImplementation(async function* stream() {
        yield { content: 'Chunk 1', response_metadata: {} };
      });

      setupStreamSpy(mockStream);

      const backendServer = await startBackendServer();
      await deleteHistory(mockConversationId); // delete existing conversation history

      const humanMessage = 'Hi';
      const aiMessage = 'Hi! How can I help you today?';
      await saveHistory(mockConversationId, Roles.HumanRole, humanMessage);
      await saveHistory(mockConversationId, Roles.AIRole, aiMessage);

      const response = await request(backendServer)
        .post('/api/lightspeed/v1/query')
        .send({
          model: mockModel,
          conversation_id: mockConversationId,
          query: 'What is Langchain?',
          serverURL: LOCAL_AI_ADDR,
        });

      expect(response.statusCode).toEqual(200);
      expect(mockStream).toHaveBeenCalled();

      const streamCalledWithMessages = mockStream.mock.calls[0][0].messages;

      expect(streamCalledWithMessages).toHaveLength(3);
      expect(streamCalledWithMessages[0]).toBeInstanceOf(HumanMessage);
      expect(streamCalledWithMessages[0]).toEqual(
        expect.objectContaining({ content: 'Hi' }),
      );

      expect(streamCalledWithMessages[1]).toBeInstanceOf(AIMessage);
      expect(streamCalledWithMessages[1]).toEqual(
        expect.objectContaining({ content: 'Hi! How can I help you today?' }),
      );

      expect(streamCalledWithMessages[2]).toBeInstanceOf(HumanMessage);
      expect(streamCalledWithMessages[2]).toEqual(
        expect.objectContaining({ content: 'What is Langchain?' }),
      );
    });

    it('should contain ai and human message timestamp', async () => {
      const delay = (ms = 100) =>
        new Promise<void>(resolve => setTimeout(resolve, ms));
      const mockStream = jest.fn().mockImplementation(async function* stream() {
        await delay();
        yield { content: 'Chunk 1', response_metadata: {} };
        await delay(); // delay of 100ms
        yield { content: 'Chunk 2', response_metadata: {} };
      });
      setupStreamSpy(mockStream); // use mockStream

      const backendServer = await startBackendServer();
      await deleteHistory(mockConversationId);

      const response = await request(backendServer)
        .post('/api/lightspeed/v1/query')
        .send({
          model: mockModel,
          conversation_id: mockConversationId,
          query: 'Hello',
          serverURL: LOCAL_AI_ADDR,
        });

      const jsonStrings = splitJsonObjects(response);
      const aiMessages = jsonStrings.map(str => {
        try {
          return JSON.parse(str);
        } catch (error) {
          console.error(`Failed to parse: ${str}`);
          throw error;
        }
      });

      expect(response.statusCode).toEqual(200);
      expect(mockStream).toHaveBeenCalled();

      const humanMessage = mockStream.mock.calls[0][0].messages[0];
      const humanMessageTimestamp = humanMessage.response_metadata.created_at;
      expect(humanMessage).toBeInstanceOf(HumanMessage);
      expect(humanMessage).toEqual(
        expect.objectContaining({ content: 'Hello' }),
      );

      // check each ai message chunk timestamp to be greater than human message timestamp
      aiMessages.forEach(chunk => {
        expect(chunk.response.response_metadata.created_at).toBeGreaterThan(
          humanMessageTimestamp,
        );
      });
    });

    it('returns 400 if conversation_id is missing', async () => {
      const backendServer = await startBackendServer();
      const response = await request(backendServer)
        .post('/api/lightspeed/v1/query')
        .send({
          model: mockModel,
        });
      expect(response.statusCode).toEqual(400);
      expect(response.body.error).toBe(
        'conversation_id is required and must be a non-empty string',
      );
      expect(chatOpenAISpy).not.toHaveBeenCalled();
    });

    it('returns 400 if serverURL is missing', async () => {
      const backendServer = await startBackendServer();
      const response = await request(backendServer)
        .post('/api/lightspeed/v1/query')
        .send({
          model: mockModel,
          conversation_id: mockConversationId,
        });
      expect(response.statusCode).toEqual(400);
      expect(response.body.error).toBe(
        'serverURL is required and must be a non-empty string',
      );
      expect(chatOpenAISpy).not.toHaveBeenCalled();
    });

    it('returns 400 if model is missing', async () => {
      const backendServer = await startBackendServer();
      const response = await request(backendServer)
        .post('/api/lightspeed/v1/query')
        .send({
          conversation_id: mockConversationId,
          serverURL: LOCAL_AI_ADDR,
        });
      expect(response.statusCode).toEqual(400);
      expect(response.body.error).toBe(
        'model is required and must be a non-empty string',
      );
      expect(chatOpenAISpy).not.toHaveBeenCalled();
    });

    it('returns 400 if query is missing', async () => {
      const backendServer = await startBackendServer();
      const response = await request(backendServer)
        .post('/api/lightspeed/v1/query')
        .send({
          model: mockModel,
          conversation_id: mockConversationId,
          serverURL: LOCAL_AI_ADDR,
        });
      expect(response.statusCode).toEqual(400);
      expect(response.body.error).toBe(
        'query is required and must be a non-empty string',
      );
      expect(chatOpenAISpy).not.toHaveBeenCalled();
    });

    it('returns 500 if unexpected error', async () => {
      const backendServer = await startBackendServer();
      const nonExistentModel = 'nonexistent-model';
      server.use(
        http.post(`${LOCAL_AI_ADDR}/chat/completions`, () => {
          return new HttpResponse(
            JSON.stringify({
              error: {
                message: `model "${nonExistentModel}" not found, try pulling it first`,
                type: 'api_error',
              },
            }),
            { status: 404 },
          );
        }),
      );
      const response = await request(backendServer)
        .post('/api/lightspeed/v1/query')
        .send({
          model: nonExistentModel,
          conversation_id: mockConversationId,
          serverURL: LOCAL_AI_ADDR,
          query: 'Hello',
        });
      expect(response.statusCode).toEqual(500);
    });

    it('returns 500 if query sent for a different user', async () => {
      const backendServer = await startBackendServer();
      const response = await request(backendServer)
        .post('/api/lightspeed/v1/query')
        .send({
          model: mockModel,
          conversation_id: mockAnotherConversationId,
          query: 'Hello',
          serverURL: LOCAL_AI_ADDR,
        });
      expect(response.statusCode).toEqual(500);
      expect(response.body.error).toContain(
        'does not belong to authenticated user',
      );
    });
  });
});<|MERGE_RESOLUTION|>--- conflicted
+++ resolved
@@ -60,7 +60,6 @@
     }),
 }));
 
-<<<<<<< HEAD
 jest.mock('@backstage/backend-plugin-api', () => ({
   ...jest.requireActual('@backstage/backend-plugin-api'),
   UserInfoService: jest.fn().mockImplementation(() => ({
@@ -71,7 +70,6 @@
     }),
   })),
 }));
-=======
 const splitJsonObjects = (response: { text: string }): string[] =>
   response.text.split('}{').map((chunk, index, arr) => {
     if (index === 0) {
@@ -81,7 +79,6 @@
     }
     return `{${chunk}}`;
   });
->>>>>>> 74dfdafd
 
 describe('lightspeed router tests', () => {
   const server = setupServer(...handlers);
