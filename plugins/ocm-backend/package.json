--- conflicted
+++ resolved
@@ -64,13 +64,7 @@
     "@backstage/config": "1.2.0",
     "@backstage/cli": "0.26.11",
     "@backstage/plugin-catalog-backend": "1.24.0",
-<<<<<<< HEAD
-    "@janus-idp/cli": "1.13.1",
-=======
-    "@backstage/plugin-permission-common": "0.8.0",
-    "@backstage/plugin-permission-node": "0.8.0",
     "@janus-idp/cli": "1.15.0",
->>>>>>> 25e40df5
     "@types/express": "4.17.21",
     "@types/supertest": "2.0.16",
     "msw": "1.3.3",
