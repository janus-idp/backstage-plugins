{
  "name": "@janus-idp/backstage-plugin-ocm-backend",
  "version": "4.2.0",
  "main": "src/index.ts",
  "types": "src/index.ts",
  "license": "Apache-2.0",
  "publishConfig": {
    "access": "public"
  },
  "backstage": {
    "role": "backend-plugin",
    "supported-versions": "1.28.4",
    "pluginId": "ocm",
    "pluginPackages": [
      "@janus-idp/backstage-plugin-ocm",
      "@janus-idp/backstage-plugin-ocm-backend",
      "@janus-idp/backstage-plugin-ocm-common"
    ]
  },
  "exports": {
    ".": "./src/index.ts",
    "./alpha": "./src/alpha.ts",
    "./package.json": "./package.json"
  },
  "typesVersions": {
    "*": {
      "alpha": [
        "src/alpha.ts"
      ],
      "package.json": [
        "package.json"
      ]
    }
  },
  "scripts": {
    "build": "backstage-cli package build",
    "clean": "backstage-cli package clean",
    "export-dynamic": "janus-cli package export-dynamic-plugin --embed-package --embed-package @backstage/plugin-kubernetes-common --no-embed-as-dependencies",
    "lint": "backstage-cli package lint",
    "postpack": "backstage-cli package postpack",
    "postversion": "yarn run export-dynamic",
    "prepack": "backstage-cli package prepack",
    "start": "backstage-cli package start",
    "test": "backstage-cli package test --passWithNoTests --coverage",
    "tsc": "tsc"
  },
  "configSchema": "config.d.ts",
  "dependencies": {
    "@backstage/backend-common": "^0.23.3",
    "@backstage/backend-plugin-api": "^0.7.0",
    "@backstage/backend-tasks": "^0.5.27",
    "@backstage/catalog-client": "^1.6.5",
    "@backstage/catalog-model": "^1.5.0",
    "@backstage/config": "^1.2.0",
    "@backstage/plugin-catalog-node": "^1.12.4",
    "@backstage/plugin-kubernetes-common": "^0.8.1",
    "@backstage/backend-dynamic-feature-service": "^0.2.15",
    "@backstage/errors": "^1.2.4",
<<<<<<< HEAD
    "@backstage/plugin-permission-common": "^0.8.0",
    "@backstage/plugin-permission-node": "^0.8.0",
    "@janus-idp/backstage-plugin-ocm-common": "3.1.0",
=======
    "@backstage/plugin-permission-common": "^0.7.14",
    "@backstage/plugin-permission-node": "^0.7.32",
    "@janus-idp/backstage-plugin-ocm-common": "3.2.0",
>>>>>>> dffa9643
    "@kubernetes/client-node": "^0.20.0",
    "express": "^4.18.2",
    "express-promise-router": "^4.1.1",
    "semver": "^7.5.4"
  },
  "devDependencies": {
<<<<<<< HEAD
    "@backstage/cli": "0.26.11",
    "@janus-idp/cli": "1.12.0",
    "@backstage/plugin-auth-node": "0.4.17",
    "@backstage/plugin-catalog-backend": "1.24.0",
    "@backstage/plugin-permission-common": "0.8.0",
    "@backstage/plugin-permission-node": "0.8.0",
=======
    "@backstage/cli": "0.26.10",
    "@janus-idp/cli": "1.12.0",
    "@backstage/plugin-auth-node": "0.4.16",
    "@backstage/plugin-catalog-backend": "1.23.2",
    "@backstage/plugin-permission-common": "0.7.14",
    "@backstage/plugin-permission-node": "0.7.32",
>>>>>>> dffa9643
    "@types/express": "4.17.21",
    "@types/supertest": "2.0.16",
    "msw": "1.3.3",
    "supertest": "6.3.4"
  },
  "files": [
    "dist",
    "config.d.ts",
    "dist-dynamic/*.*",
    "dist-dynamic/dist/**",
    "dist-dynamic/alpha/*",
    "app-config.janus-idp.yaml"
  ],
  "repository": {
    "type": "git",
    "url": "https://github.com/janus-idp/backstage-plugins",
    "directory": "plugins/ocm-backend"
  },
  "keywords": [
    "support:production",
    "lifecycle:active",
    "backstage",
    "plugin"
  ],
  "homepage": "https://red.ht/rhdh",
  "bugs": "https://github.com/janus-idp/backstage-plugins/issues",
  "maintainers": [
    "@janus-idp/maintainers-plugins"
  ],
  "author": "Red Hat"
}<|MERGE_RESOLUTION|>--- conflicted
+++ resolved
@@ -56,36 +56,21 @@
     "@backstage/plugin-kubernetes-common": "^0.8.1",
     "@backstage/backend-dynamic-feature-service": "^0.2.15",
     "@backstage/errors": "^1.2.4",
-<<<<<<< HEAD
     "@backstage/plugin-permission-common": "^0.8.0",
     "@backstage/plugin-permission-node": "^0.8.0",
-    "@janus-idp/backstage-plugin-ocm-common": "3.1.0",
-=======
-    "@backstage/plugin-permission-common": "^0.7.14",
-    "@backstage/plugin-permission-node": "^0.7.32",
     "@janus-idp/backstage-plugin-ocm-common": "3.2.0",
->>>>>>> dffa9643
     "@kubernetes/client-node": "^0.20.0",
     "express": "^4.18.2",
     "express-promise-router": "^4.1.1",
     "semver": "^7.5.4"
   },
   "devDependencies": {
-<<<<<<< HEAD
     "@backstage/cli": "0.26.11",
-    "@janus-idp/cli": "1.12.0",
     "@backstage/plugin-auth-node": "0.4.17",
     "@backstage/plugin-catalog-backend": "1.24.0",
     "@backstage/plugin-permission-common": "0.8.0",
     "@backstage/plugin-permission-node": "0.8.0",
-=======
-    "@backstage/cli": "0.26.10",
     "@janus-idp/cli": "1.12.0",
-    "@backstage/plugin-auth-node": "0.4.16",
-    "@backstage/plugin-catalog-backend": "1.23.2",
-    "@backstage/plugin-permission-common": "0.7.14",
-    "@backstage/plugin-permission-node": "0.7.32",
->>>>>>> dffa9643
     "@types/express": "4.17.21",
     "@types/supertest": "2.0.16",
     "msw": "1.3.3",
