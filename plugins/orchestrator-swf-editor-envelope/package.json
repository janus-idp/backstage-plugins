{
  "name": "@janus-idp/backstage-plugin-orchestrator-swf-editor-envelope",
  "description": "Serverless workflow editor envelope for the Orchestrator plugin",
  "version": "1.0.0",
  "license": "Apache-2.0",
  "publishConfig": {
    "access": "public"
  },
  "private": true,
  "workspaces": {
    "nohoist": [
      "@kie-tools/**"
    ]
  },
  "backstage": {
    "role": "web-library",
    "supported-versions": "1.26.5"
  },
  "scripts": {
    "build": "webpack --progress",
    "postbuild": "scripts/postbuild copy",
    "clean": "backstage-cli package clean",
    "lint": "backstage-cli package lint",
    "postpack": "backstage-cli package postpack",
    "prepack": "backstage-cli package prepack",
    "test": "backstage-cli package test --passWithNoTests --coverage"
  },
  "dependencies": {
    "@kie-tools-core/editor": "^0.32.0",
    "@kie-tools-core/keyboard-shortcuts": "^0.32.0",
    "@kie-tools/serverless-workflow-combined-editor": "^0.32.0",
    "@kie-tools/serverless-workflow-diagram-editor-assets": "^0.32.0",
    "@kie-tools/serverless-workflow-diagram-editor-envelope": "^0.32.0",
    "@kie-tools/serverless-workflow-text-editor": "^0.32.0"
  },
  "devDependencies": {
    "@backstage/cli": "0.26.4",
    "clean-webpack-plugin": "4.0.0",
    "css-loader": "6.11.0",
    "filemanager-webpack-plugin": "8.0.0",
    "html-webpack-plugin": "5.6.0",
    "monaco-editor": "0.47.0",
    "monaco-editor-webpack-plugin": "7.1.0",
    "monaco-yaml": "5.1.1",
    "node-polyfill-webpack-plugin": "3.0.0",
    "sass": "1.74.1",
    "sass-loader": "14.1.1",
    "style-loader": "3.3.4",
    "terser-webpack-plugin": "5.3.10",
    "ts-loader": "9.5.1",
    "typescript": "5.4.4",
    "webpack": "5.91.0",
    "webpack-cli": "5.1.4"
  },
  "files": [
    "dist"
  ],
  "repository": {
    "type": "git",
    "url": "https://github.com/janus-idp/backstage-plugins",
    "directory": "plugins/orchestrator-swf-editor-envelope"
  },
  "keywords": [
    "backstage",
    "plugin",
    "support:tech-preview",
    "lifecycle:active"
  ],
  "homepage": "https://red.ht/rhdh",
  "bugs": "https://github.com/janus-idp/backstage-plugins/issues",
  "maintainers": [
    "@janus-idp/maintainers-plugins",
    "@janus-idp/orchestrator-codeowners"
  ],
<<<<<<< HEAD
  "author": "'The"
=======
  "author": "The Backstage Community"
>>>>>>> 4e1df11a
}<|MERGE_RESOLUTION|>--- conflicted
+++ resolved
@@ -72,9 +72,5 @@
     "@janus-idp/maintainers-plugins",
     "@janus-idp/orchestrator-codeowners"
   ],
-<<<<<<< HEAD
-  "author": "'The"
-=======
   "author": "The Backstage Community"
->>>>>>> 4e1df11a
 }