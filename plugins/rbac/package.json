--- conflicted
+++ resolved
@@ -26,7 +26,6 @@
     "ui-test": "yarn playwright test"
   },
   "dependencies": {
-<<<<<<< HEAD
     "@backstage/catalog-model": "^1.4.5",
     "@backstage/core-components": "^0.14.3",
     "@backstage/core-plugin-api": "^1.9.1",
@@ -34,17 +33,7 @@
     "@backstage/plugin-catalog-common": "^1.0.22",
     "@backstage/plugin-permission-react": "^0.4.21",
     "@backstage/theme": "^0.5.2",
-    "@janus-idp/backstage-plugin-rbac-common": "1.3.1",
-=======
-    "@backstage/catalog-model": "^1.4.4",
-    "@backstage/core-components": "^0.14.0",
-    "@backstage/core-plugin-api": "^1.9.0",
-    "@backstage/plugin-catalog": "^1.17.0",
-    "@backstage/plugin-catalog-common": "^1.0.21",
-    "@backstage/plugin-permission-react": "^0.4.20",
-    "@backstage/theme": "^0.5.1",
     "@janus-idp/backstage-plugin-rbac-common": "1.3.2",
->>>>>>> 973cbb0a
     "@janus-idp/shared-react": "2.5.3",
     "@material-ui/core": "^4.9.13",
     "@material-ui/icons": "^4.11.3",
