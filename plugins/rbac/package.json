--- conflicted
+++ resolved
@@ -31,14 +31,9 @@
     "@backstage/core-plugin-api": "^1.9.2",
     "@backstage/plugin-catalog": "^1.19.0",
     "@backstage/plugin-catalog-common": "^1.0.22",
-<<<<<<< HEAD
     "@backstage/plugin-permission-react": "^0.4.22",
     "@backstage/theme": "^0.5.3",
-=======
     "@backstage/plugin-permission-common": "^0.7.13",
-    "@backstage/plugin-permission-react": "^0.4.21",
-    "@backstage/theme": "^0.5.2",
->>>>>>> 5aa012f0
     "@janus-idp/backstage-plugin-rbac-common": "1.4.1",
     "@janus-idp/shared-react": "2.6.0",
     "@material-ui/core": "^4.9.13",
