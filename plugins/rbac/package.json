--- conflicted
+++ resolved
@@ -64,17 +64,10 @@
     "react-router-dom": "^6.0.0"
   },
   "devDependencies": {
-<<<<<<< HEAD
     "@backstage/cli": "0.26.11",
     "@backstage/core-app-api": "1.14.1",
     "@backstage/dev-utils": "1.0.36",
     "@backstage/test-utils": "1.5.9",
-=======
-    "@backstage/cli": "0.26.10",
-    "@backstage/core-app-api": "1.13.0",
-    "@backstage/dev-utils": "1.0.34",
-    "@backstage/test-utils": "1.5.7",
->>>>>>> dffa9643
     "@janus-idp/cli": "1.12.0",
     "@playwright/test": "1.44.1",
     "@redhat-developer/red-hat-developer-hub-theme": "0.0.54",
