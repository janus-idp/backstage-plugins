import React from 'react';
import useAsyncFn from 'react-use/lib/useAsyncFn';
import useDebounce from 'react-use/lib/useDebounce';

import {
  CardTab,
  CodeSnippet,
  Content,
  Page,
  TabbedCard,
  WarningPanel,
} from '@backstage/core-components';
import { useApi } from '@backstage/core-plugin-api';
import { useEntity } from '@backstage/plugin-catalog-react';

import { CircularProgress } from '@material-ui/core';

import {
  AuthStrategy,
  DefaultKialiConfig,
  INITIAL_STATUS_STATE,
  KialiConfigT,
  KialiFetchError,
  KialiInfo,
  Namespace,
  setServerConfig,
} from '@janus-idp/backstage-plugin-kiali-common';

import { kialiApiRef } from '../../api';
import { handleMultipleMessage } from '../../helper';
import { Overview } from '../Overview';
import { KialiHeader } from './Header';

const getPathPage = () => {
  const pathname = window.location.pathname.split('/').pop() || 'overview';
  return pathname === 'kiali' ? 'overview' : pathname;
};

export const KialiComponent = () => {
  const kialiClient = useApi(kialiApiRef);
  kialiClient.setEntity(useEntity().entity);
  const [kialiTab, setKialiTab] = React.useState<string>(getPathPage());
  const [kialiConfig, setKialiConfig] =
    React.useState<KialiConfigT>(DefaultKialiConfig);
  const [kialiStatus, setKialiStatus] = React.useState<KialiInfo>({
    status: INITIAL_STATUS_STATE,
    auth: { sessionInfo: {}, strategy: AuthStrategy.anonymous },
  });
  const [namespacesFiltered, setNamespacesFiltered] = React.useState<string[]>(
    [],
  );
  const [namespaces, setNamespaces] = React.useState<Namespace[]>([]);
  const [errors, setErrors] = React.useState<KialiFetchError[]>([]);

  const fetchConfig = async () => {
    let config = kialiConfig;
    if (config.kialiConsole === '') {
      await kialiClient.getConfig().then(resp => {
        if (resp.errors.length > 0) {
          setErrors(resp.errors);
        }
        config = resp.response as KialiConfigT;
        config.server = setServerConfig(kialiConfig?.server, config.server);
        setKialiConfig(config);
      });
    }
  };

  const fetchNamespaces = async () => {
    await kialiClient.getNamespaces().then(resp => {
      if (resp.errors.length > 0) {
        setErrors(resp.errors);
      }
      setNamespaces(resp.response as Namespace[]);
      setNamespacesFiltered((resp.response as Namespace[]).map(ns => ns.name));
    });
  };

  const [{ loading }, refresh] = useAsyncFn(
    async () => {
      await kialiClient.getInfo().then(response => {
        if (response.errors.length > 0) {
          setErrors(response.errors);
        } else {
          setKialiStatus(response.response as KialiInfo);
          fetchConfig();
          fetchNamespaces();
        }
      }); // Check if the config is loaded
    },
    [],
    { loading: true },
  );

  useDebounce(refresh, 10);

  return loading ? (
    <CircularProgress />
  ) : (
    <Page themeId="tool">
      <Content>
        <KialiHeader
          title="Kiali"
          kialiStatus={kialiStatus}
          config={kialiConfig}
          namespaces={namespaces}
          setNamespaceFilter={setNamespacesFiltered}
          namespacesFiltered={namespacesFiltered}
        />
        {errors.length > 0 && (
          <WarningPanel
            severity="error"
            title="Could not fetch info from Kiali."
          >
            <CodeSnippet text={handleMultipleMessage(errors)} language="text" />
          </WarningPanel>
        )}
        {kialiConfig.kialiConsole !== '' && (
          <>
            <TabbedCard
              value={kialiTab}
              onChange={(_, v) => setKialiTab(v as string)}
            >
              {/* 
                // @ts-ignore */}
<<<<<<< HEAD
              <CardTab label="Overview">
                <Overview
                  kialiConfig={kialiConfig}
                  kialiStatus={kialiStatus}
                  namespacesFiltered={namespacesFiltered}
                />
=======
              <CardTab value="overview" label="Overview" selected={false}>
                <Overview kialiConfig={kialiConfig} kialiStatus={kialiStatus} />
>>>>>>> c1d61f44
              </CardTab>
            </TabbedCard>
          </>
        )}
      </Content>
    </Page>
  );
};<|MERGE_RESOLUTION|>--- conflicted
+++ resolved
@@ -123,17 +123,8 @@
             >
               {/* 
                 // @ts-ignore */}
-<<<<<<< HEAD
-              <CardTab label="Overview">
-                <Overview
-                  kialiConfig={kialiConfig}
-                  kialiStatus={kialiStatus}
-                  namespacesFiltered={namespacesFiltered}
-                />
-=======
-              <CardTab value="overview" label="Overview" selected={false}>
-                <Overview kialiConfig={kialiConfig} kialiStatus={kialiStatus} />
->>>>>>> c1d61f44
+              <CardTab value="overview" label="Overview">
+                <Overview kialiConfig={kialiConfig} kialiStatus={kialiStatus} namespacesFiltered={namespacesFiltered}/>
               </CardTab>
             </TabbedCard>
           </>
