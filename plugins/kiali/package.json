{
  "name": "@janus-idp/backstage-plugin-kiali",
  "version": "1.17.2",
  "main": "src/index.ts",
  "types": "src/index.ts",
  "license": "Apache-2.0",
  "publishConfig": {
    "access": "public",
    "main": "dist/index.esm.js",
    "types": "dist/index.d.ts"
  },
  "backstage": {
    "role": "frontend-plugin",
    "supported-versions": "1.26.5"
  },
  "scripts": {
    "build": "backstage-cli package build",
    "clean": "backstage-cli package clean",
    "export-dynamic": "janus-cli package export-dynamic-plugin",
    "lint": "backstage-cli package lint",
    "postpack": "backstage-cli package postpack",
    "postversion": "yarn run export-dynamic",
    "prepack": "backstage-cli package prepack",
    "start": "backstage-cli package start",
    "test": "backstage-cli package test --passWithNoTests --coverage",
    "tsc": "tsc",
    "ui-test": "yarn playwright test"
  },
  "dependencies": {
    "@backstage/catalog-model": "^1.4.5",
    "@backstage/core-components": "^0.14.6",
    "@backstage/core-plugin-api": "^1.9.2",
    "@backstage/errors": "^1.2.4",
    "@backstage/plugin-catalog-react": "^1.11.3",
    "@backstage/theme": "^0.5.3",
    "@material-ui/core": "^4.9.13",
    "@material-ui/icons": "^4.11.3",
    "@material-ui/lab": "^4.0.0-alpha.45",
    "@mui/icons-material": "^5.15.8",
    "@patternfly/patternfly": "^5.1.0",
    "@patternfly/react-charts": "^7.1.1",
    "@patternfly/react-core": "^5.1.1",
    "@patternfly/react-icons": "^5.1.1",
    "@types/regression": "^2.0.6",
    "ace-builds": "^1.32.7",
    "axios": "^1.5.1",
    "cytoscape": "3.15.5",
    "d3-format": "^3.1.0",
    "deep-freeze": "0.0.1",
    "history": "^5.3.0",
    "js-yaml": "^3.13.1",
    "json-beautify": "1.0.1",
    "lodash": "^4.17.21",
    "micro-memoize": "4.0.9",
    "moment": "^2.29.4",
    "prop-types": "^15.8.1",
    "react-ace": "9.1.3",
    "react-copy-to-clipboard": "5.x",
    "react-use": "^17.4.0",
    "react-virtualized": "9.x",
    "regression": "^2.0.1",
    "screenfull": "5.0.2",
    "typesafe-actions": "^4.2.1",
    "typestyle": "^2.4.0",
    "victory-box-plot": "^36.9.1",
    "victory-core": "^36.9.1",
    "victory-voronoi-container": "^36.9.1"
  },
  "peerDependencies": {
    "react": "^16.13.1 || ^17.0.0 || ^18.0.0",
    "react-dom": "^16.13.1 || ^17.0.0 || ^18.0.0",
    "react-router-dom": "^6.0.0"
  },
  "devDependencies": {
    "@backstage/cli": "0.26.4",
    "@backstage/core-app-api": "1.12.4",
    "@backstage/dev-utils": "1.0.31",
    "@backstage/test-utils": "1.5.4",
    "@janus-idp/cli": "1.8.6",
    "@playwright/test": "1.41.2",
    "@testing-library/jest-dom": "6.4.2",
    "@testing-library/react": "14.2.1",
    "@testing-library/user-event": "14.5.1",
    "@types/node": "20.2.5",
    "@types/react-copy-to-clipboard": "5.0.6",
    "cross-fetch": "4.0.0",
    "jest-canvas-mock": "2.5.2",
    "msw": "1.3.2",
    "react-ace": "9.1.3"
  },
  "files": [
    "dist",
    "dist-scalprum"
  ],
  "repository": {
    "type": "git",
    "url": "https://github.com/janus-idp/backstage-plugins",
    "directory": "plugins/kiali"
  },
  "keywords": [
    "backstage",
    "plugin",
    "support:tech-preview",
    "lifecycle:active"
  ],
  "homepage": "https://red.ht/rhdh",
  "bugs": "https://github.com/janus-idp/backstage-plugins/issues",
  "maintainers": [
    "@janus-idp/maintainers-plugins",
    "@janus-idp/kiali"
  ],
<<<<<<< HEAD
  "author": "'The"
=======
  "author": "The Backstage Community"
>>>>>>> 4e1df11a
}<|MERGE_RESOLUTION|>--- conflicted
+++ resolved
@@ -109,9 +109,5 @@
     "@janus-idp/maintainers-plugins",
     "@janus-idp/kiali"
   ],
-<<<<<<< HEAD
-  "author": "'The"
-=======
   "author": "The Backstage Community"
->>>>>>> 4e1df11a
 }