--- conflicted
+++ resolved
@@ -40,19 +40,11 @@
     "react": "^16.13.1 || ^17.0.0 || ^18.2.0"
   },
   "devDependencies": {
-<<<<<<< HEAD
     "@backstage/cli": "0.26.4",
     "@backstage/core-app-api": "1.12.4",
     "@backstage/dev-utils": "1.0.31",
     "@backstage/test-utils": "1.5.4",
-    "@janus-idp/cli": "1.8.4",
-=======
-    "@backstage/cli": "0.26.2",
-    "@backstage/core-app-api": "1.12.3",
-    "@backstage/dev-utils": "1.0.30",
-    "@backstage/test-utils": "1.5.3",
     "@janus-idp/cli": "1.8.5",
->>>>>>> 51a35f0c
     "@testing-library/jest-dom": "6.4.2",
     "@testing-library/react": "14.2.1",
     "@testing-library/react-hooks": "8.0.1",
