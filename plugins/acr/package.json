{
  "name": "@janus-idp/backstage-plugin-acr",
  "version": "1.4.13",
  "main": "src/index.ts",
  "types": "src/index.ts",
  "license": "Apache-2.0",
  "publishConfig": {
    "access": "public",
    "main": "dist/index.esm.js",
    "types": "dist/index.d.ts"
  },
  "backstage": {
    "role": "frontend-plugin",
    "supported-versions": "1.26.5"
  },
  "scripts": {
    "build": "backstage-cli package build",
    "clean": "backstage-cli package clean",
    "export-dynamic": "janus-cli package export-dynamic-plugin --in-place",
    "lint": "backstage-cli package lint",
    "postpack": "backstage-cli package postpack",
    "postversion": "yarn run export-dynamic",
    "prepack": "backstage-cli package prepack",
    "start": "backstage-cli package start",
    "test": "backstage-cli package test --passWithNoTests --coverage",
    "tsc": "tsc"
  },
  "dependencies": {
    "@backstage/catalog-model": "^1.5.0",
    "@backstage/core-components": "^0.14.7",
    "@backstage/core-plugin-api": "^1.9.2",
<<<<<<< HEAD
    "@backstage/plugin-catalog-react": "^1.12.0",
    "@backstage/theme": "^0.5.5",
    "@janus-idp/shared-react": "2.6.2",
=======
    "@backstage/plugin-catalog-react": "^1.11.3",
    "@backstage/theme": "^0.5.3",
    "@janus-idp/shared-react": "2.6.4",
>>>>>>> a3b416d0
    "@material-ui/core": "^4.9.13",
    "@material-ui/icons": "^4.11.3",
    "@material-ui/lab": "^4.0.0-alpha.45",
    "react-use": "^17.4.0"
  },
  "peerDependencies": {
    "react": "^16.13.1 || ^17.0.0 || ^18.0.0"
  },
  "devDependencies": {
<<<<<<< HEAD
    "@backstage/cli": "0.26.6",
    "@backstage/core-app-api": "1.12.5",
    "@backstage/dev-utils": "1.0.32",
    "@backstage/test-utils": "1.5.5",
    "@janus-idp/cli": "1.8.8",
    "@redhat-developer/red-hat-developer-hub-theme": "0.0.40",
    "@testing-library/jest-dom": "6.4.2",
    "@testing-library/react": "14.2.1",
=======
    "@backstage/cli": "0.26.4",
    "@backstage/core-app-api": "1.12.4",
    "@backstage/dev-utils": "1.0.31",
    "@backstage/test-utils": "1.5.4",
    "@janus-idp/cli": "1.10.0",
    "@redhat-developer/red-hat-developer-hub-theme": "0.0.54",
    "@testing-library/jest-dom": "6.4.5",
    "@testing-library/react": "14.3.1",
>>>>>>> a3b416d0
    "@testing-library/react-hooks": "8.0.1",
    "@testing-library/user-event": "14.5.2",
    "@types/node": "18.19.33",
    "cross-fetch": "4.0.0",
    "msw": "1.3.3"
  },
  "files": [
    "dist",
    "dist-scalprum",
    "app-config.janus-idp.yaml"
  ],
  "repository": {
    "type": "git",
    "url": "https://github.com/janus-idp/backstage-plugins",
    "directory": "plugins/acr"
  },
  "keywords": [
    "support:tech-preview",
    "lifecycle:active",
    "backstage",
    "plugin"
  ],
  "homepage": "https://red.ht/rhdh",
  "bugs": "https://github.com/janus-idp/backstage-plugins/issues",
  "maintainers": [
    "@janus-idp/maintainers-plugins"
  ],
  "author": "Red Hat"
}<|MERGE_RESOLUTION|>--- conflicted
+++ resolved
@@ -29,15 +29,9 @@
     "@backstage/catalog-model": "^1.5.0",
     "@backstage/core-components": "^0.14.7",
     "@backstage/core-plugin-api": "^1.9.2",
-<<<<<<< HEAD
     "@backstage/plugin-catalog-react": "^1.12.0",
     "@backstage/theme": "^0.5.5",
-    "@janus-idp/shared-react": "2.6.2",
-=======
-    "@backstage/plugin-catalog-react": "^1.11.3",
-    "@backstage/theme": "^0.5.3",
     "@janus-idp/shared-react": "2.6.4",
->>>>>>> a3b416d0
     "@material-ui/core": "^4.9.13",
     "@material-ui/icons": "^4.11.3",
     "@material-ui/lab": "^4.0.0-alpha.45",
@@ -47,25 +41,14 @@
     "react": "^16.13.1 || ^17.0.0 || ^18.0.0"
   },
   "devDependencies": {
-<<<<<<< HEAD
     "@backstage/cli": "0.26.6",
     "@backstage/core-app-api": "1.12.5",
     "@backstage/dev-utils": "1.0.32",
     "@backstage/test-utils": "1.5.5",
-    "@janus-idp/cli": "1.8.8",
-    "@redhat-developer/red-hat-developer-hub-theme": "0.0.40",
-    "@testing-library/jest-dom": "6.4.2",
-    "@testing-library/react": "14.2.1",
-=======
-    "@backstage/cli": "0.26.4",
-    "@backstage/core-app-api": "1.12.4",
-    "@backstage/dev-utils": "1.0.31",
-    "@backstage/test-utils": "1.5.4",
     "@janus-idp/cli": "1.10.0",
     "@redhat-developer/red-hat-developer-hub-theme": "0.0.54",
     "@testing-library/jest-dom": "6.4.5",
     "@testing-library/react": "14.3.1",
->>>>>>> a3b416d0
     "@testing-library/react-hooks": "8.0.1",
     "@testing-library/user-event": "14.5.2",
     "@types/node": "18.19.33",
