# Azure Container Registry plugin for Backstage

The Azure Container Registry (ACR) plugin displays information about your container images available in the Azure Container Registry.

## For administrators

### Installing and configuring the ACR plugin

<<<<<<< HEAD
1.  Run the following command to install the ACR plugin:

    ```bash
    yarn workspace app add @janus-idp/backstage-plugin-acr
    ```

1.  Set the proxy to the desired ACR server in the `app-config.yaml` file as follows:

    ```yaml
    # app-config.yaml
    proxy:
      '/acr/api':
        target: 'https://mycontainerregistry.azurecr.io/acr/v1/'
        changeOrigin: true
        headers:
          # If you use Bearer Token for authorization, please replace the 'Basic' with 'Bearer' in the following line.
          Authorization: 'Basic ${ACR_AUTH_TOKEN}'
        # Change to "false" in case of using self hosted artifactory instance with a self-signed certificate
        secure: true
    ```

1.  Set the authorization using one of the following options:

    - Basic authorization:

      - Navigate to the ACR portal and go to the **Access Keys** tab.
      - Retrieve the username and password of the Admin user and use the [Basic Auth Header Generator tool](https://www.debugbear.com/basic-auth-header-generator) or run `echo printf '<username>:<password>' | base64` in a terminal to convert the credentials into a basic token.
      - Set the generated token as `ACR_AUTH_TOKEN` in environment variables.

    - OAuth2: - Generate bearer access token using the process described in Authenticate with an Azure Container Registry.

      - One method is to generate a bearer token using your basic authorization token, i.e.

        ```bash
                curl --location 'https://<yourregistry>.azurecr.io/oauth2/token?scope=repository%3A*%3A*&service=<yourregistry>.azurecr.io' \
        --header 'Authorization: Basic <basic_token>'
        ```

      - Set the generated token as `ACR_AUTH_TOKEN` in environment variables. Make sure to replace the `Basic` in the `app-config.yaml` with `Bearer`

1.  Enable an additional tab on the entity view page using the `packages/app/src/components/catalog/EntityPage.tsx` file as follows:

    ```ts
    // packages/app/src/components/catalog/EntityPage.tsx
    import { AcrPage, isAcrAvailable } from '@janus-idp/backstage-plugin-acr';

    const websiteEntityPage = (
      <EntityPageLayout>
        // ...
        <EntityLayout.Route path="/acr" title="ACR">
          <Grid container spacing={3} alignItems="stretch">
            <EntitySwitch>
              <EntitySwitch.Case if={e => Boolean(isAcrAvailable(e))}>
                <Grid item sm={12}>
                  <AcrPage />
                </Grid>
              </EntitySwitch.Case>
            </EntitySwitch>
          </Grid>
        </EntityLayout.Route>
      </EntityPageLayout>
    );
    ```

1.  Annotate your entity using the following annotations:
    ```yaml
    metadata:
      annotations:
        'azure-container-registry/repository-name': `<REPOSITORY-NAME>',
    ```
=======
1. Run the following command to install the ACR plugin:

   ```bash
   yarn workspace app add @janus-idp/backstage-plugin-acr
   ```

1. Set the proxy to the desired ACR server in the `app-config.yaml` file as follows:

   ```yaml
   # app-config.yaml
   proxy:
     '/acr/api':
       target: 'https://mycontainerregistry.azurecr.io/acr/v1/'
       changeOrigin: true
       headers:
         # If you use Bearer Token for authorization, please replace the 'Basic' with 'Bearer' in the following line.
         Authorization: 'Basic ${ACR_AUTH_TOKEN}'
       # Change to "false" in case of using self hosted artifactory instance with a self-signed certificate
       secure: true
   ```

1. Set the authorization using one of the following options:

   - Basic authorization:

     - Navigate to the ACR portal and go to the **Access Keys** tab.
     - Retrieve the username and password of the Admin user and use the Basic Auth Header Generator tool to convert the credentials into a token.
     - Set the generated token as `ACR_AUTH_TOKEN` in environment variables.

   - OAuth2:
     - Generate bearer access token using the process described in Authenticate with an Azure Container Registry.
     - Set the generated token as `ACR_AUTH_TOKEN` in environment variables.

1. Enable an additional tab on the entity view page using the `packages/app/src/components/catalog/EntityPage.tsx` file as follows:

   ```tsx title="packages/app/src/components/catalog/EntityPage.tsx"
   /* highlight-add-start */
   import { AcrPage, isAcrAvailable } from '@janus-idp/backstage-plugin-acr';

   /* highlight-add-end */

   const serviceEntityPage = (
     <EntityPageLayout>
       // ...
       {/* highlight-add-start */}
       <EntityLayout.Route path="/acr" title="ACR">
         <Grid container spacing={3} alignItems="stretch">
           <EntitySwitch>
             <EntitySwitch.Case if={e => Boolean(isAcrAvailable(e))}>
               <Grid item sm={12}>
                 <AcrPage />
               </Grid>
             </EntitySwitch.Case>
           </EntitySwitch>
         </Grid>
       </EntityLayout.Route>
       {/* highlight-add-end */}
     </EntityPageLayout>
   );
   ```

1. Annotate your entity using the following annotations:
   ```yaml
   metadata:
     annotations:
       'azure-container-registry/repository-name': `<REPOSITORY-NAME>',
   ```

### Development

The ACR plugin is a front-end plugin. You can use the following command to start the live development session from your root repository:

```
yarn workspace @janus-idp/backstage-plugin-acr run start
```
>>>>>>> 27a186ec

## For users

### Using the ACR plugin in Backstage

ACR is a front-end plugin that enables you to view information about the container images from your Azure Container Registry in Backstage.

#### Prerequisites

- Your Backstage application is installed and running.
- You have installed the ACR plugin. For installation instructions, see [Installing and configuring the ACR plugin](#installing-and-configuring-the-acr-plugin).

#### Procedure

1. Open your Backstage application and select a component from the Catalog page.

1. Go to the **ACR** tab.

   ![acr-tab](./images/acr-plugin-user1.png)

   The **ACR** tab in the Backstage UI contains a list of container images and related information, such as **TAG**, **CREATED**, **LAST MODIFIED**, and **MANIFEST**.<|MERGE_RESOLUTION|>--- conflicted
+++ resolved
@@ -6,7 +6,6 @@
 
 ### Installing and configuring the ACR plugin
 
-<<<<<<< HEAD
 1.  Run the following command to install the ACR plugin:
 
     ```bash
@@ -49,13 +48,15 @@
 
 1.  Enable an additional tab on the entity view page using the `packages/app/src/components/catalog/EntityPage.tsx` file as follows:
 
-    ```ts
-    // packages/app/src/components/catalog/EntityPage.tsx
+    ```tsx title="packages/app/src/components/catalog/EntityPage.tsx"
+    /* highlight-add-start */
     import { AcrPage, isAcrAvailable } from '@janus-idp/backstage-plugin-acr';
 
-    const websiteEntityPage = (
+    /* highlight-add-end */
+    const serviceEntityPage = (
       <EntityPageLayout>
         // ...
+        {/* highlight-add-start */}
         <EntityLayout.Route path="/acr" title="ACR">
           <Grid container spacing={3} alignItems="stretch">
             <EntitySwitch>
@@ -67,93 +68,18 @@
             </EntitySwitch>
           </Grid>
         </EntityLayout.Route>
+        {/* highlight-add-end */}
       </EntityPageLayout>
     );
     ```
 
 1.  Annotate your entity using the following annotations:
-    ```yaml
-    metadata:
-      annotations:
-        'azure-container-registry/repository-name': `<REPOSITORY-NAME>',
-    ```
-=======
-1. Run the following command to install the ACR plugin:
 
-   ```bash
-   yarn workspace app add @janus-idp/backstage-plugin-acr
-   ```
-
-1. Set the proxy to the desired ACR server in the `app-config.yaml` file as follows:
-
-   ```yaml
-   # app-config.yaml
-   proxy:
-     '/acr/api':
-       target: 'https://mycontainerregistry.azurecr.io/acr/v1/'
-       changeOrigin: true
-       headers:
-         # If you use Bearer Token for authorization, please replace the 'Basic' with 'Bearer' in the following line.
-         Authorization: 'Basic ${ACR_AUTH_TOKEN}'
-       # Change to "false" in case of using self hosted artifactory instance with a self-signed certificate
-       secure: true
-   ```
-
-1. Set the authorization using one of the following options:
-
-   - Basic authorization:
-
-     - Navigate to the ACR portal and go to the **Access Keys** tab.
-     - Retrieve the username and password of the Admin user and use the Basic Auth Header Generator tool to convert the credentials into a token.
-     - Set the generated token as `ACR_AUTH_TOKEN` in environment variables.
-
-   - OAuth2:
-     - Generate bearer access token using the process described in Authenticate with an Azure Container Registry.
-     - Set the generated token as `ACR_AUTH_TOKEN` in environment variables.
-
-1. Enable an additional tab on the entity view page using the `packages/app/src/components/catalog/EntityPage.tsx` file as follows:
-
-   ```tsx title="packages/app/src/components/catalog/EntityPage.tsx"
-   /* highlight-add-start */
-   import { AcrPage, isAcrAvailable } from '@janus-idp/backstage-plugin-acr';
-
-   /* highlight-add-end */
-
-   const serviceEntityPage = (
-     <EntityPageLayout>
-       // ...
-       {/* highlight-add-start */}
-       <EntityLayout.Route path="/acr" title="ACR">
-         <Grid container spacing={3} alignItems="stretch">
-           <EntitySwitch>
-             <EntitySwitch.Case if={e => Boolean(isAcrAvailable(e))}>
-               <Grid item sm={12}>
-                 <AcrPage />
-               </Grid>
-             </EntitySwitch.Case>
-           </EntitySwitch>
-         </Grid>
-       </EntityLayout.Route>
-       {/* highlight-add-end */}
-     </EntityPageLayout>
-   );
-   ```
-
-1. Annotate your entity using the following annotations:
-   ```yaml
-   metadata:
-     annotations:
-       'azure-container-registry/repository-name': `<REPOSITORY-NAME>',
-   ```
-
-### Development
-
-The ACR plugin is a front-end plugin. You can use the following command to start the live development session from your root repository:
-
+```yaml
+metadata:
+  annotations:
+    'azure-container-registry/repository-name': `<REPOSITORY-NAME>',
 ```
-yarn workspace @janus-idp/backstage-plugin-acr run start
-```
->>>>>>> 27a186ec
 
 ## For users
 
@@ -172,6 +98,6 @@
 
 1. Go to the **ACR** tab.
 
-   ![acr-tab](./images/acr-plugin-user1.png)
+![acr-tab](./images/acr-plugin-user1.png)
 
-   The **ACR** tab in the Backstage UI contains a list of container images and related information, such as **TAG**, **CREATED**, **LAST MODIFIED**, and **MANIFEST**.+The **ACR** tab in the Backstage UI contains a list of container images and related information, such as **TAG**, **CREATED**, **LAST MODIFIED**, and **MANIFEST**.