{
  "name": "@janus-idp/backstage-plugin-quay",
  "version": "1.12.6",
  "main": "src/index.ts",
  "types": "src/index.ts",
  "license": "Apache-2.0",
  "publishConfig": {
    "access": "public",
    "main": "dist/index.esm.js",
    "types": "dist/index.d.ts"
  },
  "backstage": {
    "role": "frontend-plugin",
    "supported-versions": "1.31.3",
    "pluginId": "quay",
    "pluginPackage": "@janus-idp/backstage-plugin-quay",
    "pluginPackages": [
      "@janus-idp/backstage-plugin-quay",
      "@janus-idp/backstage-plugin-quay-common"
    ]
  },
  "sideEffects": false,
  "scripts": {
    "build": "backstage-cli package build",
    "clean": "backstage-cli package clean",
    "export-dynamic": "janus-cli package export-dynamic-plugin --in-place",
    "lint": "backstage-cli package lint",
    "postpack": "backstage-cli package postpack",
    "postversion": "yarn run export-dynamic",
    "prepack": "backstage-cli package prepack",
    "prepare": "",
    "start": "backstage-cli package start",
    "test": "backstage-cli package test --passWithNoTests --coverage",
    "tsc": "tsc",
    "ui-test": "yarn playwright test"
  },
  "dependencies": {
<<<<<<< HEAD
    "@backstage/catalog-model": "^1.7.0",
    "@backstage/core-components": "^0.15.0",
    "@backstage/core-plugin-api": "^1.9.4",
    "@backstage/plugin-catalog-common": "^1.1.0",
    "@backstage/plugin-catalog-react": "^1.13.1",
    "@backstage/plugin-permission-react": "^0.4.26",
    "@backstage/theme": "^0.5.7",
    "@janus-idp/backstage-plugin-quay-common": "*",
    "@janus-idp/shared-react": "*",
=======
    "@backstage/catalog-model": "^1.5.0",
    "@backstage/core-components": "^0.14.9",
    "@backstage/core-plugin-api": "^1.9.3",
    "@backstage/plugin-catalog-common": "^1.0.25",
    "@backstage/plugin-catalog-react": "^1.12.2",
    "@backstage/plugin-permission-react": "^0.4.24",
    "@backstage/theme": "^0.5.6",
    "@janus-idp/backstage-plugin-quay-common": "1.1.0",
    "@janus-idp/shared-react": "2.11.1",
>>>>>>> 0b205109
    "@material-ui/core": "^4.12.2",
    "@material-ui/icons": "^4.11.3",
    "@material-ui/lab": "4.0.0-alpha.61",
    "react-use": "^17.4.0"
  },
  "peerDependencies": {
    "react": "^16.13.1 || ^17.0.0 || ^18.0.0",
    "react-dom": "^16.13.1 || ^17.0.0 || ^18.0.0",
    "react-router-dom": "^6.0.0"
  },
  "devDependencies": {
<<<<<<< HEAD
    "@backstage/cli": "0.27.1",
    "@backstage/core-app-api": "1.15.0",
    "@backstage/dev-utils": "1.1.1",
    "@backstage/test-utils": "1.6.0",
    "@janus-idp/cli": "*",
=======
    "@backstage/cli": "0.26.11",
    "@backstage/core-app-api": "1.14.1",
    "@backstage/dev-utils": "1.0.36",
    "@backstage/test-utils": "1.5.9",
    "@janus-idp/cli": "1.15.2",
>>>>>>> 0b205109
    "@playwright/test": "1.45.3",
    "@redhat-developer/red-hat-developer-hub-theme": "0.4.0",
    "@testing-library/jest-dom": "6.4.8",
    "@testing-library/react": "14.3.1",
    "@testing-library/react-hooks": "8.0.1",
    "@testing-library/user-event": "14.5.2",
    "@types/node": "18.19.34",
    "cross-fetch": "4.0.0",
    "msw": "1.3.3"
  },
  "files": [
    "dist",
    "dist-scalprum",
    "config.d.ts"
  ],
  "configSchema": "config.d.ts",
  "repository": {
    "type": "git",
    "url": "https://github.com/janus-idp/backstage-plugins",
    "directory": "plugins/quay"
  },
  "keywords": [
    "support:production",
    "lifecycle:active",
    "backstage",
    "plugin"
  ],
  "homepage": "https://red.ht/rhdh",
  "bugs": "https://github.com/janus-idp/backstage-plugins/issues",
  "maintainers": [
    "@janus-idp/rhtap"
  ],
  "author": "Red Hat"
}<|MERGE_RESOLUTION|>--- conflicted
+++ resolved
@@ -35,7 +35,6 @@
     "ui-test": "yarn playwright test"
   },
   "dependencies": {
-<<<<<<< HEAD
     "@backstage/catalog-model": "^1.7.0",
     "@backstage/core-components": "^0.15.0",
     "@backstage/core-plugin-api": "^1.9.4",
@@ -43,19 +42,8 @@
     "@backstage/plugin-catalog-react": "^1.13.1",
     "@backstage/plugin-permission-react": "^0.4.26",
     "@backstage/theme": "^0.5.7",
-    "@janus-idp/backstage-plugin-quay-common": "*",
-    "@janus-idp/shared-react": "*",
-=======
-    "@backstage/catalog-model": "^1.5.0",
-    "@backstage/core-components": "^0.14.9",
-    "@backstage/core-plugin-api": "^1.9.3",
-    "@backstage/plugin-catalog-common": "^1.0.25",
-    "@backstage/plugin-catalog-react": "^1.12.2",
-    "@backstage/plugin-permission-react": "^0.4.24",
-    "@backstage/theme": "^0.5.6",
     "@janus-idp/backstage-plugin-quay-common": "1.1.0",
     "@janus-idp/shared-react": "2.11.1",
->>>>>>> 0b205109
     "@material-ui/core": "^4.12.2",
     "@material-ui/icons": "^4.11.3",
     "@material-ui/lab": "4.0.0-alpha.61",
@@ -67,19 +55,11 @@
     "react-router-dom": "^6.0.0"
   },
   "devDependencies": {
-<<<<<<< HEAD
     "@backstage/cli": "0.27.1",
     "@backstage/core-app-api": "1.15.0",
     "@backstage/dev-utils": "1.1.1",
     "@backstage/test-utils": "1.6.0",
-    "@janus-idp/cli": "*",
-=======
-    "@backstage/cli": "0.26.11",
-    "@backstage/core-app-api": "1.14.1",
-    "@backstage/dev-utils": "1.0.36",
-    "@backstage/test-utils": "1.5.9",
     "@janus-idp/cli": "1.15.2",
->>>>>>> 0b205109
     "@playwright/test": "1.45.3",
     "@redhat-developer/red-hat-developer-hub-theme": "0.4.0",
     "@testing-library/jest-dom": "6.4.8",
