--- conflicted
+++ resolved
@@ -30,19 +30,11 @@
     "react": "^16.13.1 || ^17.0.0 || ^18.2.0"
   },
   "devDependencies": {
-<<<<<<< HEAD
     "@backstage/cli": "0.26.4",
     "@backstage/core-app-api": "1.12.4",
     "@backstage/dev-utils": "1.0.31",
     "@backstage/test-utils": "1.5.4",
-    "@janus-idp/cli": "1.8.1",
-=======
-    "@backstage/cli": "0.26.2",
-    "@backstage/core-app-api": "1.12.3",
-    "@backstage/dev-utils": "1.0.30",
-    "@backstage/test-utils": "1.5.3",
     "@janus-idp/cli": "1.8.3",
->>>>>>> 889be7f8
     "@testing-library/jest-dom": "6.4.2",
     "@testing-library/react": "14.2.1",
     "@testing-library/user-event": "14.5.1",
