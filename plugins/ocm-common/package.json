--- conflicted
+++ resolved
@@ -35,12 +35,8 @@
     "postpack": "backstage-cli package postpack"
   },
   "devDependencies": {
-<<<<<<< HEAD
+    "prettier": "3.3.3",
     "@backstage/cli": "0.27.1"
-=======
-    "prettier": "3.3.3",
-    "@backstage/cli": "0.26.11"
->>>>>>> bd102f0c
   },
   "files": [
     "dist"
