--- conflicted
+++ resolved
@@ -46,17 +46,6 @@
           fetch-depth: 2147483647
           fetch-tags: false
 
-<<<<<<< HEAD
-=======
-      - name: Setup Node.js
-        uses: actions/setup-node@v3
-        env:
-          FORCE_COLOR: 0
-        with:
-          node-version: 18
-          cache: 'yarn'
-
->>>>>>> 2d3ac32d
       - name: Get sha of the latest backend-plugin-manager commit
         id: get_commit_sha
         run: |
@@ -73,6 +62,15 @@
           if [ "_$(npm dist-tag ls $SCOPE/backend-plugin-manager | grep -e ^$COMMIT_ID || echo '')" != "_" ]; then ALREADY_PUSHED="true"; else ALREADY_PUSHED="false"; fi
           echo "ALREADY_PUSHED=$ALREADY_PUSHED" >> "$GITHUB_OUTPUT"
           echo "GH Output: " && cat $GITHUB_OUTPUT
+
+      - name: Setup Node.js
+        uses: actions/setup-node@v3
+        if: steps.test_commit_already_published.outputs.ALREADY_PUSHED == 'false'
+        env:
+          FORCE_COLOR: 0
+        with:
+          node-version: 18
+          cache: 'yarn'
 
       - name: Get the version of the backend-plugin-manager package
         id: get_package_version
@@ -162,13 +160,6 @@
           sed -i "s/\"private\": true/\"private\": false/" packages/backend-plugin-manager/package.json
           echo "Package.JSON:" && cat packages/backend-plugin-manager/package.json
 
-      - name: Setup Node.js
-        uses: actions/setup-node@v3
-        if: steps.test_commit_already_published.outputs.ALREADY_PUSHED == 'false'
-        with:
-          node-version: 18
-          cache: 'yarn'
-
       - name: Install Dependencies
         env:
           YARN_ENABLE_IMMUTABLE_INSTALLS: 'false'
