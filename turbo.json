--- conflicted
+++ resolved
@@ -7,11 +7,7 @@
     },
     "build": {
       "outputs": ["dist/**"],
-<<<<<<< HEAD
-      "dependsOn": ["pretsc", "//#tsc", "^build"]
-=======
       "dependsOn": ["tsc", "^build"]
->>>>>>> b94c4dc5
     },
     "clean": {
       "cache": false
@@ -21,17 +17,10 @@
       "dependsOn": ["build"]
     },
     "lint": {},
-<<<<<<< HEAD
-    "//#tsc": {
-      "outputs": ["dist-types/**"]
-    },
-    "pretsc": {}
-=======
     "tsc": {
       "outputs": ["../../dist-types/**"],
       "dependsOn": ["^tsc"]
     }
->>>>>>> b94c4dc5
   },
   "globalDependencies": ["prettierrc.js"]
 }