--- conflicted
+++ resolved
@@ -49,11 +49,7 @@
     "react-use": "^17.2.4"
   },
   "devDependencies": {
-<<<<<<< HEAD
-    "@backstage/test-utils": "^1.3.1",
-=======
     "@backstage/test-utils": "1.3.1",
->>>>>>> 0dcb6580
     "@testing-library/jest-dom": "5.16.5",
     "@testing-library/react": "12.1.5",
     "@testing-library/user-event": "14.4.3",
