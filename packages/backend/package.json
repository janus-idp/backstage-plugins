--- conflicted
+++ resolved
@@ -17,17 +17,6 @@
   },
   "dependencies": {
     "app": "*",
-<<<<<<< HEAD
-    "@backstage/backend-common": "^0.19.1",
-    "@backstage/backend-tasks": "^0.5.4",
-    "@backstage/catalog-client": "^1.4.3",
-    "@backstage/catalog-model": "^1.4.1",
-    "@backstage/config": "^1.0.8",
-    "@backstage/plugin-app-backend": "^0.3.47",
-    "@backstage/plugin-auth-backend": "^0.18.5",
-    "@backstage/plugin-auth-node": "^0.2.16",
-    "@backstage/plugin-catalog-backend": "^1.11.0",
-=======
     "@backstage/backend-common": "^0.19.8",
     "@backstage/backend-tasks": "^0.5.11",
     "@backstage/catalog-model": "^1.4.3",
@@ -37,7 +26,6 @@
     "@backstage/plugin-auth-backend": "^0.19.3",
     "@backstage/plugin-auth-node": "^0.4.0",
     "@backstage/plugin-catalog-backend": "^1.14.0",
->>>>>>> c46001c1
     "@backstage/plugin-events-backend": "^0.2.8",
     "@backstage/plugin-events-node": "^0.2.8",
     "@backstage/plugin-permission-backend": "^0.5.29",
@@ -50,22 +38,7 @@
     "@backstage/plugin-search-backend-node": "^1.2.10",
     "@backstage/plugin-techdocs-backend": "^1.8.0",
     "@janus-idp/backstage-plugin-rbac-backend": "^1.0.0",
-<<<<<<< HEAD
     "@janus-idp/backstage-plugin-orchestrator-backend": "^0.0.1",
-    "better-sqlite3": "8.4.0",
-    "dockerode": "3.3.5",
-    "express": "4.18.2",
-    "express-promise-router": "4.1.1",
-    "pg": "8.11.0",
-    "winston": "3.9.0"
-  },
-  "devDependencies": {
-    "@backstage/cli": "0.22.9",
-    "@types/dockerode": "3.3.18",
-    "@types/express": "4.17.17",
-    "@types/express-serve-static-core": "4.17.35",
-    "@types/luxon": "3.3.0"
-=======
     "better-sqlite3": "^9.0.0",
     "dockerode": "^4.0.0",
     "express": "^4.18.2",
@@ -79,7 +52,6 @@
     "@types/express-serve-static-core": "4.17.38",
     "@types/express": "4.17.20",
     "@types/luxon": "3.3.3"
->>>>>>> c46001c1
   },
   "files": [
     "dist"
