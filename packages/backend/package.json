{
  "name": "backend",
  "version": "0.0.0",
  "main": "dist/index.cjs.js",
  "types": "src/index.ts",
  "private": true,
  "backstage": {
    "role": "backend"
  },
  "scripts": {
    "start": "backstage-cli package start",
    "build": "backstage-cli package build",
    "lint": "backstage-cli package lint",
    "test": "backstage-cli package test --passWithNoTests --coverage",
    "clean": "backstage-cli package clean"
  },
  "dependencies": {
<<<<<<< HEAD
    "app": "*",
=======
    "app": "link:../app",
>>>>>>> 0dcb6580
    "@backstage/backend-common": "^0.18.5",
    "@backstage/backend-tasks": "^0.5.2",
    "@backstage/catalog-model": "^1.3.0",
    "@backstage/catalog-client": "^1.4.1",
    "@backstage/config": "^1.0.7",
    "@backstage/plugin-app-backend": "^0.3.45",
    "@backstage/plugin-auth-backend": "^0.18.3",
    "@backstage/plugin-auth-node": "^0.2.14",
    "@backstage/plugin-catalog-backend": "^1.9.1",
    "@backstage/plugin-permission-common": "^0.7.5",
    "@backstage/plugin-permission-node": "^0.7.8",
    "@backstage/plugin-proxy-backend": "^0.2.39",
    "@backstage/plugin-scaffolder-backend": "^1.14.0",
    "@backstage/plugin-search-backend": "^1.3.1",
    "@backstage/plugin-search-backend-module-pg": "^0.5.6",
    "@backstage/plugin-search-backend-node": "^1.2.1",
    "@backstage/plugin-techdocs-backend": "^1.6.2",
    "better-sqlite3": "^8.0.0",
    "dockerode": "^3.3.1",
    "express": "^4.17.1",
    "express-promise-router": "^4.1.0",
    "pg": "^8.3.0",
    "winston": "^3.2.1"
  },
  "devDependencies": {
<<<<<<< HEAD
    "@backstage/cli": "^0.22.7",
=======
    "@backstage/cli": "0.22.7",
>>>>>>> 0dcb6580
    "@types/dockerode": "3.3.17",
    "@types/express-serve-static-core": "4.17.35",
    "@types/express": "4.17.17",
    "@types/luxon": "3.3.0"
  },
  "files": [
    "dist"
  ]
}<|MERGE_RESOLUTION|>--- conflicted
+++ resolved
@@ -15,11 +15,7 @@
     "clean": "backstage-cli package clean"
   },
   "dependencies": {
-<<<<<<< HEAD
     "app": "*",
-=======
-    "app": "link:../app",
->>>>>>> 0dcb6580
     "@backstage/backend-common": "^0.18.5",
     "@backstage/backend-tasks": "^0.5.2",
     "@backstage/catalog-model": "^1.3.0",
@@ -45,11 +41,7 @@
     "winston": "^3.2.1"
   },
   "devDependencies": {
-<<<<<<< HEAD
-    "@backstage/cli": "^0.22.7",
-=======
     "@backstage/cli": "0.22.7",
->>>>>>> 0dcb6580
     "@types/dockerode": "3.3.17",
     "@types/express-serve-static-core": "4.17.35",
     "@types/express": "4.17.17",
