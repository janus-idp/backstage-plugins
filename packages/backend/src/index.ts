/*
 * Hi!
 *
 * Note that this is an EXAMPLE Backstage backend. Please check the README.
 *
 * Happy hacking!
 */

import {
  CacheManager,
  createServiceBuilder,
  DatabaseManager,
  getRootLogger,
  HostDiscovery,
  loadBackendConfig,
  notFoundHandler,
  ServerTokenManager,
  SingleHostDiscovery,
  UrlReaders,
  useHotMemoize,
} from '@backstage/backend-common';
import { TaskScheduler } from '@backstage/backend-tasks';
import { CatalogClient } from '@backstage/catalog-client';
import { Config } from '@backstage/config';
import { DefaultIdentityClient } from '@backstage/plugin-auth-node';
import { DefaultEventBroker } from '@backstage/plugin-events-backend';
import { ServerPermissionClient } from '@backstage/plugin-permission-node';

import Router from 'express-promise-router';

import app from './plugins/app';
import auth from './plugins/auth';
import catalog from './plugins/catalog';
import orchestrator from './plugins/orchestrator';
import permission from './plugins/permissions';
import proxy from './plugins/proxy';
import scaffolder from './plugins/scaffolder';
import search from './plugins/search';
import techdocs from './plugins/techdocs';
import { PluginEnvironment } from './types';

function makeCreateEnv(config: Config) {
  const root = getRootLogger();
  const reader = UrlReaders.default({ logger: root, config });
  const discovery = SingleHostDiscovery.fromConfig(config);
  const cacheManager = CacheManager.fromConfig(config);
  const databaseManager = DatabaseManager.fromConfig(config, { logger: root });
  const tokenManager = ServerTokenManager.fromConfig(config, { logger: root });
  const taskScheduler = TaskScheduler.fromConfig(config);
  const catalogApi = new CatalogClient({
    discoveryApi: HostDiscovery.fromConfig(config),
  });

  const identity = DefaultIdentityClient.create({
    discovery,
  });
  const permissions = ServerPermissionClient.fromConfig(config, {
    discovery,
    tokenManager,
  });

  const eventBroker = new DefaultEventBroker(root.child({ type: 'plugin' }));

  root.info(`Created UrlReader ${reader}`);

  return (plugin: string): PluginEnvironment => {
    const logger = root.child({ type: 'plugin', plugin });
    const database = databaseManager.forPlugin(plugin);
    const cache = cacheManager.forPlugin(plugin);
    const scheduler = taskScheduler.forPlugin(plugin);
    return {
      logger,
      database,
      cache,
      config,
      reader,
      discovery,
      tokenManager,
      scheduler,
      permissions,
      identity,
      eventBroker,
      catalogApi,
    };
  };
}

async function main() {
  const config = await loadBackendConfig({
    argv: process.argv,
    logger: getRootLogger(),
  });
  const createEnv = makeCreateEnv(config);

  const catalogEnv = useHotMemoize(module, () => createEnv('catalog'));
  const scaffolderEnv = useHotMemoize(module, () => createEnv('scaffolder'));
  const authEnv = useHotMemoize(module, () => createEnv('auth'));
  const proxyEnv = useHotMemoize(module, () => createEnv('proxy'));
  const techdocsEnv = useHotMemoize(module, () => createEnv('techdocs'));
  const searchEnv = useHotMemoize(module, () => createEnv('search'));
  const appEnv = useHotMemoize(module, () => createEnv('app'));
  const permissionEnv = useHotMemoize(module, () => createEnv('permission'));
  const orchestratorEnv = useHotMemoize(module, () =>
    createEnv('orchestrator'),
  );

  const apiRouter = Router();
  apiRouter.use('/catalog', await catalog(catalogEnv));
  apiRouter.use('/scaffolder', await scaffolder(scaffolderEnv));
  apiRouter.use('/auth', await auth(authEnv));
  apiRouter.use('/techdocs', await techdocs(techdocsEnv));
  apiRouter.use('/proxy', await proxy(proxyEnv));
  apiRouter.use('/search', await search(searchEnv));
<<<<<<< HEAD
  apiRouter.use('/permission', await permission(permissionEnv));
  apiRouter.use('/orchestrator', await orchestrator(orchestratorEnv));
=======
  apiRouter.use(
    '/permission',
    await permission(permissionEnv, {
      // return list static plugin which supports Backstage permissions.
      getPluginIds: () => ['catalog', 'scaffolder', 'permission'],
    }),
  );
>>>>>>> ee71d865

  // Add backends ABOVE this line; this 404 handler is the catch-all fallback
  apiRouter.use(notFoundHandler());

  const service = createServiceBuilder(module)
    .loadConfig(config)
    .addRouter('/api', apiRouter)
    .addRouter('', await app(appEnv));

  await service.start().catch(err => {
    console.log(err);
    process.exit(1);
  });
}

module.hot?.accept();
main().catch(error => {
  console.error('Backend failed to start up', error);
  process.exit(1);
});<|MERGE_RESOLUTION|>--- conflicted
+++ resolved
@@ -111,10 +111,7 @@
   apiRouter.use('/techdocs', await techdocs(techdocsEnv));
   apiRouter.use('/proxy', await proxy(proxyEnv));
   apiRouter.use('/search', await search(searchEnv));
-<<<<<<< HEAD
-  apiRouter.use('/permission', await permission(permissionEnv));
   apiRouter.use('/orchestrator', await orchestrator(orchestratorEnv));
-=======
   apiRouter.use(
     '/permission',
     await permission(permissionEnv, {
@@ -122,7 +119,6 @@
       getPluginIds: () => ['catalog', 'scaffolder', 'permission'],
     }),
   );
->>>>>>> ee71d865
 
   // Add backends ABOVE this line; this 404 handler is the catch-all fallback
   apiRouter.use(notFoundHandler());
