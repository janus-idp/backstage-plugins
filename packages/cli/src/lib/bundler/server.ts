--- conflicted
+++ resolved
@@ -51,11 +51,7 @@
     https: protocol === 'https',
     host,
     port,
-<<<<<<< HEAD
-    proxy: options.proxy,
-=======
     proxy: pkg.proxy,
->>>>>>> 8d49b72e
   });
 
   await new Promise((resolve, reject) => {
