--- conflicted
+++ resolved
@@ -40,11 +40,8 @@
     ...options,
     checksEnabled: false,
     isDev: false,
-<<<<<<< HEAD
     isBackend: false,
-=======
     baseUrl: resolveBaseUrl(options.config),
->>>>>>> 10857587
   });
   const compiler = webpack(config);
 
