/*
 * Copyright 2020 Spotify AB
 *
 * Licensed under the Apache License, Version 2.0 (the "License");
 * you may not use this file except in compliance with the License.
 * You may obtain a copy of the License at
 *
 *     http://www.apache.org/licenses/LICENSE-2.0
 *
 * Unless required by applicable law or agreed to in writing, software
 * distributed under the License is distributed on an "AS IS" BASIS,
 * WITHOUT WARRANTIES OR CONDITIONS OF ANY KIND, either express or implied.
 * See the License for the specific language governing permissions and
 * limitations under the License.
 */

import { AppConfig, Config } from '@backstage/config';
import { BundlingPathsOptions } from './paths';

export type BundlingOptions = {
  checksEnabled: boolean;
  isDev: boolean;
  config: Config;
  appConfigs: AppConfig[];
<<<<<<< HEAD
  isBackend: boolean;
=======
  baseUrl: URL;
>>>>>>> 10857587
};

export type ServeOptions = BundlingPathsOptions & {
  checksEnabled: boolean;
  config: Config;
  appConfigs: AppConfig[];
};

export type BuildOptions = BundlingPathsOptions & {
  statsJsonEnabled: boolean;
  config: Config;
  appConfigs: AppConfig[];
};<|MERGE_RESOLUTION|>--- conflicted
+++ resolved
@@ -22,11 +22,8 @@
   isDev: boolean;
   config: Config;
   appConfigs: AppConfig[];
-<<<<<<< HEAD
   isBackend: boolean;
-=======
   baseUrl: URL;
->>>>>>> 10857587
 };
 
 export type ServeOptions = BundlingPathsOptions & {
