{
  "name": "@janus-idp/cli",
  "description": "CLI for developing Backstage plugins and apps",
  "version": "1.15.2",
  "publishConfig": {
    "access": "public"
  },
  "backstage": {
    "role": "cli"
  },
  "homepage": "https://janus-idp.io",
  "repository": "github:janus-idp/backstage-plugins",
  "keywords": [
    "backstage"
  ],
  "license": "Apache-2.0",
  "main": "dist/index.cjs.js",
  "scripts": {
    "build": "backstage-cli package build",
    "lint:check": "backstage-cli package lint",
    "lint:fix": "backstage-cli package lint --fix",
    "tsc": "tsc",
    "prettier:check": "prettier --ignore-unknown --check .",
    "prettier:fix": "prettier --ignore-unknown --write .",
    "test": "backstage-cli package test --passWithNoTests --coverage",
    "clean": "backstage-cli package clean",
    "start": "nodemon --"
  },
  "bin": {
    "janus-cli": "bin/janus-cli"
  },
  "dependencies": {
    "@backstage/cli-common": "^0.1.14",
    "@backstage/cli-node": "^0.2.8",
    "@backstage/config": "^1.2.0",
    "@backstage/config-loader": "^1.9.1",
    "@backstage/errors": "^1.2.4",
    "@backstage/eslint-plugin": "^0.1.9",
    "@backstage/types": "^1.1.1",
    "@manypkg/get-packages": "^1.1.3",
    "@openshift/dynamic-plugin-sdk-webpack": "^3.0.0",
    "@pmmmwh/react-refresh-webpack-plugin": "^0.5.7",
    "@rollup/plugin-commonjs": "^25.0.4",
    "@rollup/plugin-json": "^6.0.0",
    "@rollup/plugin-node-resolve": "^15.2.1",
    "@rollup/plugin-yaml": "^4.0.0",
    "@svgr/rollup": "^8.1.0",
    "@svgr/webpack": "^6.5.1",
    "@yarnpkg/lockfile": "^1.1.0",
    "@yarnpkg/parsers": "^3.0.0-rc.4",
    "bfj": "^8.0.0",
    "chalk": "^4.0.0",
    "chokidar": "^3.3.1",
    "codeowners": "^5.1.1",
    "commander": "^9.1.0",
    "css-loader": "^6.5.1",
    "esbuild": "^0.23.0",
    "esbuild-loader": "^2.18.0",
    "eslint": "^8.49.0",
    "eslint-config-prettier": "^8.10.0",
    "eslint-webpack-plugin": "^3.2.0",
    "fork-ts-checker-webpack-plugin": "^7.0.0-alpha.8",
    "fs-extra": "^10.1.0",
    "gitconfiglocal": "2.1.0",
    "handlebars": "^4.7.7",
    "html-webpack-plugin": "^5.3.1",
    "is-native-module": "^1.1.3",
    "lodash": "^4.17.21",
    "mini-css-extract-plugin": "^2.4.2",
    "node-libs-browser": "^2.2.1",
    "npm-packlist": "^5.0.0",
    "ora": "^5.3.0",
    "postcss": "^8.2.13",
    "react-dev-utils": "^12.0.0-next.60",
    "react-refresh": "^0.14.0",
    "recursive-readdir": "^2.2.2",
    "rollup": "^2.78.0",
    "rollup-plugin-dts": "^4.0.1",
    "rollup-plugin-esbuild": "^4.7.2",
    "rollup-plugin-postcss": "^4.0.0",
    "rollup-pluginutils": "^2.8.2",
    "semver": "^7.5.4",
    "style-loader": "^3.3.1",
    "swc-loader": "^0.2.3",
    "typescript-json-schema": "^0.64.0",
    "webpack": "^5.89.0",
    "webpack-dev-server": "^4.15.1",
    "yml-loader": "^2.1.0",
    "yn": "^4.0.0"
  },
  "devDependencies": {
<<<<<<< HEAD
    "@backstage/cli": "0.27.1",
    "@backstage/core-plugin-api": "1.9.4",
=======
    "prettier": "3.3.3",
    "@backstage/cli": "0.26.11",
    "@backstage/core-plugin-api": "1.9.3",
>>>>>>> bd102f0c
    "@types/fs-extra": "9.0.13",
    "@types/mock-fs": "4.13.4",
    "@types/node": "18.19.34",
    "@types/npm-packlist": "3.0.0",
    "@types/recursive-readdir": "2.2.4",
    "@types/rollup-plugin-postcss": "3.1.4",
    "@types/yarnpkg__lockfile": "1.1.9",
    "mock-fs": "5.2.0",
    "nodemon": "3.1.3",
    "ts-node": "10.9.2",
    "type-fest": "4.20.1"
  },
  "peerDependencies": {
    "@microsoft/api-extractor": "^7.21.2"
  },
  "peerDependenciesMeta": {
    "@microsoft/api-extractor": {
      "optional": true
    }
  },
  "files": [
    "asset-types",
    "templates",
    "config",
    "bin",
    "dist/**/*.js"
  ],
  "nodemonConfig": {
    "watch": "./src",
    "exec": "bin/janus-cli",
    "ext": "ts"
  },
  "configSchema": {
    "$schema": "https://backstage.io/schema/config-v1",
    "title": "@janus-idp/cli",
    "type": "object",
    "properties": {
      "app": {
        "type": "object",
        "properties": {
          "baseUrl": {
            "type": "string",
            "visibility": "frontend"
          },
          "title": {
            "type": "string",
            "visibility": "frontend"
          },
          "datadogRum": {
            "type": "object",
            "description": "Datadog RUM events configuration",
            "properties": {
              "env": {
                "type": "string",
                "visibility": "frontend",
                "description": "Environment for Datadog RUM events"
              },
              "clientToken": {
                "type": "string",
                "visibility": "frontend",
                "description": "clientToken for Datadog RUM events"
              },
              "applicationId": {
                "type": "string",
                "visibility": "frontend",
                "description": "applicationId for Datadog RUM events"
              },
              "site": {
                "type": "string",
                "visibility": "frontend",
                "description": "site for Datadog RUM events"
              }
            },
            "required": [
              "clientToken",
              "applicationId"
            ]
          },
          "listen": {
            "type": "object",
            "description": "Listening configuration for local development",
            "properties": {
              "host": {
                "type": "string",
                "visibility": "frontend",
                "description": "The host that the frontend should be bound to. Only used for local development."
              },
              "port": {
                "type": "number",
                "visibility": "frontend",
                "description": "The port that the frontend should be bound to. Only used for local development."
              }
            }
          },
          "https": {
            "type": "object",
            "description": "Only used for local development. The https object is passed to webpack in order to enable using https on localhost.",
            "properties": {
              "certificate": {
                "type": "object",
                "description": "Parent object containing certificate and the private key",
                "required": [
                  "key",
                  "cert"
                ],
                "properties": {
                  "key": {
                    "type": "string",
                    "visibility": "secret",
                    "description": "Https Certificate private key. Use $file to load in a file"
                  },
                  "cert": {
                    "type": "string",
                    "visibility": "secret",
                    "description": "Https Certificate. Use $file to load in a file"
                  }
                }
              }
            }
          }
        }
      }
    }
  }
}<|MERGE_RESOLUTION|>--- conflicted
+++ resolved
@@ -89,14 +89,9 @@
     "yn": "^4.0.0"
   },
   "devDependencies": {
-<<<<<<< HEAD
+    "prettier": "3.3.3",
     "@backstage/cli": "0.27.1",
     "@backstage/core-plugin-api": "1.9.4",
-=======
-    "prettier": "3.3.3",
-    "@backstage/cli": "0.26.11",
-    "@backstage/core-plugin-api": "1.9.3",
->>>>>>> bd102f0c
     "@types/fs-extra": "9.0.13",
     "@types/mock-fs": "4.13.4",
     "@types/node": "18.19.34",
