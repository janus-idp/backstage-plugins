# macOS
.DS_Store

# Logs
logs
*.log
npm-debug.log*
yarn-debug.log*
yarn-error.log*
lerna-debug.log*

# Coverage directory generated when running tests with coverage
coverage

# Dependencies
node_modules/

# Yarn 3 files
.pnp.*
.yarn/*
!.yarn/patches
!.yarn/plugins
!.yarn/releases
!.yarn/sdks
!.yarn/versions

# dotenv environment variables file
.env
.env.test

# Build output
dist
dist-types
dist-scalprum
/plugins/*/dist-dynamic/*
!/plugins/*/dist-dynamic/package.json
!/plugins/*/dist-dynamic/yarn.lock

# Temporary change files created by Vim
*.swp

# MkDocs build output
site

# Local configuration files
*.local.yaml

# Sensitive credentials
*-credentials.yaml

# vscode database functionality support files
*.session.sql

.vscode

# turbo
.turbo

# idea
.idea
<<<<<<< HEAD
*.iml
=======
*.iml

# build cache
.webpack-cache
>>>>>>> ee71d865
<|MERGE_RESOLUTION|>--- conflicted
+++ resolved
@@ -58,11 +58,7 @@
 
 # idea
 .idea
-<<<<<<< HEAD
-*.iml
-=======
 *.iml
 
 # build cache
-.webpack-cache
->>>>>>> ee71d865
+.webpack-cache