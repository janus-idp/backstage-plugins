--- conflicted
+++ resolved
@@ -6,16 +6,9 @@
     "node": "16 || 18"
   },
   "scripts": {
-<<<<<<< HEAD
+    "preinstall": "npx only-allow yarn",
     "start": "turbo run start --concurrency 15",
     "build": "turbo run build",
-=======
-    "preinstall": "npx only-allow yarn",
-    "dev": "concurrently \"yarn start\" \"yarn start-backend\"",
-    "start": "yarn workspace app start",
-    "start-backend": "yarn workspace backend start",
-    "build": "backstage-cli repo build",
->>>>>>> b06bd617
     "tsc": "tsc",
     "clean": "turbo run clean",
     "test": "turbo run test",
@@ -41,13 +34,9 @@
     "conventional-changelog-conventionalcommits": "5.0.0",
     "multi-semantic-release": "3.0.2",
     "prettier": "2.8.8",
-<<<<<<< HEAD
     "turbo": "^1.9.3",
-    "typescript": "5.0.4"
-=======
     "typescript": "5.0.4",
     "husky": "8.0.3"
->>>>>>> b06bd617
   },
   "resolutions": {
     "@types/react": "^17",
