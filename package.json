--- conflicted
+++ resolved
@@ -6,7 +6,7 @@
     "node": "16 || 18"
   },
   "scripts": {
-    "start": "turbo run start",
+    "start": "turbo run start --concurrency 15",
     "build": "turbo run build",
     "tsc": "tsc",
     "clean": "turbo run clean",
@@ -28,23 +28,12 @@
     "@semantic-release/exec": "6.0.3",
     "@semantic-release/git": "10.0.1",
     "@semantic-release/github": "8.0.7",
-<<<<<<< HEAD
-    "@spotify/prettier-config": "14.1.5",
+    "@spotify/prettier-config": "14.1.6",
     "conventional-changelog-conventionalcommits": "5.0.0",
-    "multi-semantic-release": "3.0.1",
+    "multi-semantic-release": "3.0.2",
     "prettier": "2.8.8",
     "turbo": "^1.9.3",
-    "typescript": "5.0.2"
-=======
-    "@spotify/prettier-config": "14.1.6",
-    "concurrently": "8.0.1",
-    "conventional-changelog-conventionalcommits": "5.0.0",
-    "lerna": "6.6.1",
-    "multi-semantic-release": "3.0.2",
-    "node-gyp": "9.3.1",
-    "prettier": "2.8.8",
     "typescript": "5.0.4"
->>>>>>> a9d359f0
   },
   "resolutions": {
     "@types/react": "^17",
